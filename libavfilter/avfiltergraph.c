--- conflicted
+++ resolved
@@ -498,27 +498,23 @@
     if (!link || !link->in_formats)
         return 0;
 
-<<<<<<< HEAD
     if (link->type == AVMEDIA_TYPE_VIDEO) {
         if(ref && ref->type == AVMEDIA_TYPE_VIDEO){
             int has_alpha= av_pix_fmt_desc_get(ref->format)->nb_components % 2 == 0;
             enum AVPixelFormat best= AV_PIX_FMT_NONE;
             int i;
-            for (i=0; i<link->in_formats->format_count; i++) {
+            for (i=0; i<link->in_formats->nb_formats; i++) {
                 enum AVPixelFormat p = link->in_formats->formats[i];
                 best= avcodec_find_best_pix_fmt_of_2(best, p, ref->format, has_alpha, NULL);
             }
             av_log(link->src,AV_LOG_DEBUG, "picking %s out of %d ref:%s alpha:%d\n",
-                   av_get_pix_fmt_name(best), link->in_formats->format_count,
+                   av_get_pix_fmt_name(best), link->in_formats->nb_formats,
                    av_get_pix_fmt_name(ref->format), has_alpha);
             link->in_formats->formats[0] = best;
         }
     }
 
-    link->in_formats->format_count = 1;
-=======
     link->in_formats->nb_formats = 1;
->>>>>>> b01f6041
     link->format = link->in_formats->formats[0];
 
     if (link->type == AVMEDIA_TYPE_AUDIO) {
@@ -597,8 +593,7 @@
     REDUCE_FORMATS(int,      AVFilterFormats,        formats,         formats,
                    nb_formats, ff_add_format);
     REDUCE_FORMATS(int,      AVFilterFormats,        samplerates,     formats,
-<<<<<<< HEAD
-                   format_count, ff_add_format);
+                   nb_formats, ff_add_format);
 
     /* reduce channel layouts */
     for (i = 0; i < filter->nb_inputs; i++) {
@@ -635,11 +630,6 @@
             }
         }
     }
-=======
-                   nb_formats, ff_add_format);
-    REDUCE_FORMATS(uint64_t, AVFilterChannelLayouts, channel_layouts,
-                   channel_layouts, nb_channel_layouts, ff_add_channel_layout);
->>>>>>> b01f6041
 
     return ret;
 }
@@ -914,7 +904,7 @@
             AVFilterContext *filter = graph->filters[i];
             if (filter->nb_inputs){
                 for (j = 0; j < filter->nb_inputs; j++){
-                    if(filter->inputs[j]->in_formats && filter->inputs[j]->in_formats->format_count == 1) {
+                    if(filter->inputs[j]->in_formats && filter->inputs[j]->in_formats->nb_formats == 1) {
                         if ((ret = pick_format(filter->inputs[j], NULL)) < 0)
                             return ret;
                         change = 1;
@@ -923,7 +913,7 @@
             }
             if (filter->nb_outputs){
                 for (j = 0; j < filter->nb_outputs; j++){
-                    if(filter->outputs[j]->in_formats && filter->outputs[j]->in_formats->format_count == 1) {
+                    if(filter->outputs[j]->in_formats && filter->outputs[j]->in_formats->nb_formats == 1) {
                         if ((ret = pick_format(filter->outputs[j], NULL)) < 0)
                             return ret;
                         change = 1;
