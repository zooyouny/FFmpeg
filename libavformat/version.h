/*
 * Version macros.
 *
 * This file is part of FFmpeg.
 *
 * FFmpeg is free software; you can redistribute it and/or
 * modify it under the terms of the GNU Lesser General Public
 * License as published by the Free Software Foundation; either
 * version 2.1 of the License, or (at your option) any later version.
 *
 * FFmpeg is distributed in the hope that it will be useful,
 * but WITHOUT ANY WARRANTY; without even the implied warranty of
 * MERCHANTABILITY or FITNESS FOR A PARTICULAR PURPOSE.  See the GNU
 * Lesser General Public License for more details.
 *
 * You should have received a copy of the GNU Lesser General Public
 * License along with FFmpeg; if not, write to the Free Software
 * Foundation, Inc., 51 Franklin Street, Fifth Floor, Boston, MA 02110-1301 USA
 */

#ifndef AVFORMAT_VERSION_H
#define AVFORMAT_VERSION_H

/**
 * @file
 * @ingroup libavf
 * Libavformat version macros
 */

#include "libavutil/version.h"

#define LIBAVFORMAT_VERSION_MAJOR  57
#define LIBAVFORMAT_VERSION_MINOR  32
#define LIBAVFORMAT_VERSION_MICRO 100

#define LIBAVFORMAT_VERSION_INT AV_VERSION_INT(LIBAVFORMAT_VERSION_MAJOR, \
                                               LIBAVFORMAT_VERSION_MINOR, \
                                               LIBAVFORMAT_VERSION_MICRO)
#define LIBAVFORMAT_VERSION     AV_VERSION(LIBAVFORMAT_VERSION_MAJOR,   \
                                           LIBAVFORMAT_VERSION_MINOR,   \
                                           LIBAVFORMAT_VERSION_MICRO)
#define LIBAVFORMAT_BUILD       LIBAVFORMAT_VERSION_INT

#define LIBAVFORMAT_IDENT       "Lavf" AV_STRINGIFY(LIBAVFORMAT_VERSION)

/**
 * FF_API_* defines may be placed below to indicate public API that will be
 * dropped at a future version bump. The defines themselves are not part of
 * the public API and may change, break or disappear at any time.
 *
 * @note, when bumping the major version it is recommended to manually
 * disable each FF_API_* in its own commit instead of disabling them all
 * at once through the bump. This improves the git bisect-ability of the change.
 *
 */
#ifndef FF_API_LAVF_BITEXACT
#define FF_API_LAVF_BITEXACT            (LIBAVFORMAT_VERSION_MAJOR < 58)
#endif
#ifndef FF_API_LAVF_FRAC
#define FF_API_LAVF_FRAC                (LIBAVFORMAT_VERSION_MAJOR < 58)
#endif
#ifndef FF_API_LAVF_CODEC_TB
#define FF_API_LAVF_CODEC_TB            (LIBAVFORMAT_VERSION_MAJOR < 58)
#endif
#ifndef FF_API_URL_FEOF
#define FF_API_URL_FEOF                 (LIBAVFORMAT_VERSION_MAJOR < 58)
#endif
#ifndef FF_API_LAVF_FMT_RAWPICTURE
#define FF_API_LAVF_FMT_RAWPICTURE      (LIBAVFORMAT_VERSION_MAJOR < 58)
#endif
#ifndef FF_API_COMPUTE_PKT_FIELDS2
#define FF_API_COMPUTE_PKT_FIELDS2      (LIBAVFORMAT_VERSION_MAJOR < 58)
#endif
<<<<<<< HEAD
#ifndef FF_API_OLD_OPEN_CALLBACKS
#define FF_API_OLD_OPEN_CALLBACKS       (LIBAVFORMAT_VERSION_MAJOR < 58)
=======
#ifndef FF_API_LAVF_AVCTX
#define FF_API_LAVF_AVCTX               (LIBAVFORMAT_VERSION_MAJOR < 58)
>>>>>>> 9200514a
#endif

#ifndef FF_API_R_FRAME_RATE
#define FF_API_R_FRAME_RATE            1
#endif
#endif /* AVFORMAT_VERSION_H */<|MERGE_RESOLUTION|>--- conflicted
+++ resolved
@@ -71,13 +71,11 @@
 #ifndef FF_API_COMPUTE_PKT_FIELDS2
 #define FF_API_COMPUTE_PKT_FIELDS2      (LIBAVFORMAT_VERSION_MAJOR < 58)
 #endif
-<<<<<<< HEAD
 #ifndef FF_API_OLD_OPEN_CALLBACKS
 #define FF_API_OLD_OPEN_CALLBACKS       (LIBAVFORMAT_VERSION_MAJOR < 58)
-=======
+#endif
 #ifndef FF_API_LAVF_AVCTX
 #define FF_API_LAVF_AVCTX               (LIBAVFORMAT_VERSION_MAJOR < 58)
->>>>>>> 9200514a
 #endif
 
 #ifndef FF_API_R_FRAME_RATE
