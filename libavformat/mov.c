--- conflicted
+++ resolved
@@ -1257,7 +1257,9 @@
             id = ff_codec_get_id(ff_codec_bmp_tags, format);
         if (id > 0)
             st->codec->codec_type = AVMEDIA_TYPE_VIDEO;
-        else if (st->codec->codec_type == AVMEDIA_TYPE_DATA) {
+        else if (st->codec->codec_type == AVMEDIA_TYPE_DATA ||
+                    (st->codec->codec_type == AVMEDIA_TYPE_SUBTITLE &&
+                    st->codec->codec_id == AV_CODEC_ID_NONE)) {
             id = ff_codec_get_id(ff_codec_movsubtitle_tags, format);
             if (id > 0)
                 st->codec->codec_type = AVMEDIA_TYPE_SUBTITLE;
@@ -1318,32 +1320,7 @@
         sc->pseudo_stream_id = st->codec->codec_tag ? -1 : pseudo_stream_id;
         sc->dref_id= dref_id;
 
-<<<<<<< HEAD
-        st->codec->codec_tag = format;
-        id = ff_codec_get_id(ff_codec_movaudio_tags, format);
-        if (id<=0 && ((format&0xFFFF) == 'm'+('s'<<8) || (format&0xFFFF) == 'T'+('S'<<8)))
-            id = ff_codec_get_id(ff_codec_wav_tags, av_bswap32(format)&0xFFFF);
-
-        if (st->codec->codec_type != AVMEDIA_TYPE_VIDEO && id > 0) {
-            st->codec->codec_type = AVMEDIA_TYPE_AUDIO;
-        } else if (st->codec->codec_type != AVMEDIA_TYPE_AUDIO && /* do not overwrite codec type */
-                   format && format != MKTAG('m','p','4','s')) { /* skip old asf mpeg4 tag */
-            id = ff_codec_get_id(ff_codec_movvideo_tags, format);
-            if (id <= 0)
-                id = ff_codec_get_id(ff_codec_bmp_tags, format);
-            if (id > 0)
-                st->codec->codec_type = AVMEDIA_TYPE_VIDEO;
-            else if (st->codec->codec_type == AVMEDIA_TYPE_DATA ||
-                     (st->codec->codec_type == AVMEDIA_TYPE_SUBTITLE &&
-                      st->codec->codec_id == AV_CODEC_ID_NONE)){
-                id = ff_codec_get_id(ff_codec_movsubtitle_tags, format);
-                if (id > 0)
-                    st->codec->codec_type = AVMEDIA_TYPE_SUBTITLE;
-            }
-        }
-=======
         id = mov_codec_id(st, format);
->>>>>>> bf985625
 
         av_dlog(c->fc, "size=%"PRId64" 4CC= %c%c%c%c codec_type=%d\n", size,
                 (format >> 0) & 0xff, (format >> 8) & 0xff, (format >> 16) & 0xff,
