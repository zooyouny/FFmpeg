--- conflicted
+++ resolved
@@ -1078,15 +1078,8 @@
                 best_dts= pkt_desc->dts;
         }
 
-<<<<<<< HEAD
-#if 0
-        av_log(ctx, AV_LOG_DEBUG, "bumping scr, scr:%f, dts:%f\n",
-               scr/90000.0, best_dts/90000.0);
-#endif
-=======
         av_dlog(ctx, "bumping scr, scr:%f, dts:%f\n",
                 scr / 90000.0, best_dts / 90000.0);
->>>>>>> f190f676
         if(best_dts == INT64_MAX)
             return 0;
 
