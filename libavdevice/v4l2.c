/*
 * Copyright (c) 2000,2001 Fabrice Bellard
 * Copyright (c) 2006 Luca Abeni
 *
 * This file is part of FFmpeg.
 *
 * FFmpeg is free software; you can redistribute it and/or
 * modify it under the terms of the GNU Lesser General Public
 * License as published by the Free Software Foundation; either
 * version 2.1 of the License, or (at your option) any later version.
 *
 * FFmpeg is distributed in the hope that it will be useful,
 * but WITHOUT ANY WARRANTY; without even the implied warranty of
 * MERCHANTABILITY or FITNESS FOR A PARTICULAR PURPOSE.  See the GNU
 * Lesser General Public License for more details.
 *
 * You should have received a copy of the GNU Lesser General Public
 * License along with FFmpeg; if not, write to the Free Software
 * Foundation, Inc., 51 Franklin Street, Fifth Floor, Boston, MA 02110-1301 USA
 */

/**
 * @file
 * Video4Linux2 grab interface
 *
 * Part of this file is based on the V4L2 video capture example
 * (http://linuxtv.org/downloads/v4l-dvb-apis/capture-example.html)
 *
 * Thanks to Michael Niedermayer for providing the mapping between
 * V4L2_PIX_FMT_* and AV_PIX_FMT_*
 */

#include "v4l2-common.h"
#include <dirent.h>

#if CONFIG_LIBV4L2
#include <libv4l2.h>
#endif

static const int desired_video_buffers = 256;

#define V4L_ALLFORMATS  3
#define V4L_RAWFORMATS  1
#define V4L_COMPFORMATS 2

/**
 * Return timestamps to the user exactly as returned by the kernel
 */
#define V4L_TS_DEFAULT  0
/**
 * Autodetect the kind of timestamps returned by the kernel and convert to
 * absolute (wall clock) timestamps.
 */
#define V4L_TS_ABS      1
/**
 * Assume kernel timestamps are from the monotonic clock and convert to
 * absolute timestamps.
 */
#define V4L_TS_MONO2ABS 2

/**
 * Once the kind of timestamps returned by the kernel have been detected,
 * the value of the timefilter (NULL or not) determines whether a conversion
 * takes place.
 */
#define V4L_TS_CONVERT_READY V4L_TS_DEFAULT

struct video_data {
    AVClass *class;
    int fd;
    int pixelformat; /* V4L2_PIX_FMT_* */
    int width, height;
    int frame_size;
    int interlaced;
    int top_field_first;
    int ts_mode;
    TimeFilter *timefilter;
    int64_t last_time_m;

    int buffers;
    volatile int buffers_queued;
    void **buf_start;
    unsigned int *buf_len;
    char *standard;
    v4l2_std_id std_id;
    int channel;
    char *pixel_format; /**< Set by a private option. */
    int list_format;    /**< Set by a private option. */
    int list_standard;  /**< Set by a private option. */
    char *framerate;    /**< Set by a private option. */

    int use_libv4l2;
    int (*open_f)(const char *file, int oflag, ...);
    int (*close_f)(int fd);
    int (*dup_f)(int fd);
    int (*ioctl_f)(int fd, unsigned long int request, ...);
    ssize_t (*read_f)(int fd, void *buffer, size_t n);
    void *(*mmap_f)(void *start, size_t length, int prot, int flags, int fd, int64_t offset);
    int (*munmap_f)(void *_start, size_t length);
};

struct buff_data {
    struct video_data *s;
    int index;
};

static int device_open(AVFormatContext *ctx)
{
    struct video_data *s = ctx->priv_data;
    struct v4l2_capability cap;
    int fd;
    int err;
    int flags = O_RDWR;

#define SET_WRAPPERS(prefix) do {       \
    s->open_f   = prefix ## open;       \
    s->close_f  = prefix ## close;      \
    s->dup_f    = prefix ## dup;        \
    s->ioctl_f  = prefix ## ioctl;      \
    s->read_f   = prefix ## read;       \
    s->mmap_f   = prefix ## mmap;       \
    s->munmap_f = prefix ## munmap;     \
} while (0)

    if (s->use_libv4l2) {
#if CONFIG_LIBV4L2
        SET_WRAPPERS(v4l2_);
#else
        av_log(ctx, AV_LOG_ERROR, "libavdevice is not build with libv4l2 support.\n");
        return AVERROR(EINVAL);
#endif
    } else {
        SET_WRAPPERS();
    }

#define v4l2_open   s->open_f
#define v4l2_close  s->close_f
#define v4l2_dup    s->dup_f
#define v4l2_ioctl  s->ioctl_f
#define v4l2_read   s->read_f
#define v4l2_mmap   s->mmap_f
#define v4l2_munmap s->munmap_f

    if (ctx->flags & AVFMT_FLAG_NONBLOCK) {
        flags |= O_NONBLOCK;
    }

    fd = v4l2_open(ctx->filename, flags, 0);
    if (fd < 0) {
        err = AVERROR(errno);
        av_log(ctx, AV_LOG_ERROR, "Cannot open video device %s: %s\n",
               ctx->filename, av_err2str(err));
        return err;
    }

    if (v4l2_ioctl(fd, VIDIOC_QUERYCAP, &cap) < 0) {
        err = AVERROR(errno);
        av_log(ctx, AV_LOG_ERROR, "ioctl(VIDIOC_QUERYCAP): %s\n",
               av_err2str(err));
        goto fail;
    }

    av_log(ctx, AV_LOG_VERBOSE, "fd:%d capabilities:%x\n",
           fd, cap.capabilities);

    if (!(cap.capabilities & V4L2_CAP_VIDEO_CAPTURE)) {
        av_log(ctx, AV_LOG_ERROR, "Not a video capture device.\n");
        err = AVERROR(ENODEV);
        goto fail;
    }

    if (!(cap.capabilities & V4L2_CAP_STREAMING)) {
        av_log(ctx, AV_LOG_ERROR,
               "The device does not support the streaming I/O method.\n");
        err = AVERROR(ENOSYS);
        goto fail;
    }

    return fd;

fail:
    v4l2_close(fd);
    return err;
}

static int device_init(AVFormatContext *ctx, int *width, int *height,
                       uint32_t pixelformat)
{
    struct video_data *s = ctx->priv_data;
    struct v4l2_format fmt = { .type = V4L2_BUF_TYPE_VIDEO_CAPTURE };
    int res = 0;

    fmt.fmt.pix.width = *width;
    fmt.fmt.pix.height = *height;
    fmt.fmt.pix.pixelformat = pixelformat;
    fmt.fmt.pix.field = V4L2_FIELD_ANY;

    /* Some drivers will fail and return EINVAL when the pixelformat
       is not supported (even if type field is valid and supported) */
    if (v4l2_ioctl(s->fd, VIDIOC_S_FMT, &fmt) < 0)
        res = AVERROR(errno);

    if ((*width != fmt.fmt.pix.width) || (*height != fmt.fmt.pix.height)) {
        av_log(ctx, AV_LOG_INFO,
               "The V4L2 driver changed the video from %dx%d to %dx%d\n",
               *width, *height, fmt.fmt.pix.width, fmt.fmt.pix.height);
        *width = fmt.fmt.pix.width;
        *height = fmt.fmt.pix.height;
    }

    if (pixelformat != fmt.fmt.pix.pixelformat) {
        av_log(ctx, AV_LOG_DEBUG,
               "The V4L2 driver changed the pixel format "
               "from 0x%08X to 0x%08X\n",
               pixelformat, fmt.fmt.pix.pixelformat);
        res = AVERROR(EINVAL);
    }

    if (fmt.fmt.pix.field == V4L2_FIELD_INTERLACED) {
        av_log(ctx, AV_LOG_DEBUG,
               "The V4L2 driver is using the interlaced mode\n");
        s->interlaced = 1;
    }

    return res;
}

static int first_field(const struct video_data *s)
{
    int res;
    v4l2_std_id std;

    res = v4l2_ioctl(s->fd, VIDIOC_G_STD, &std);
    if (res < 0)
        return 0;
    if (std & V4L2_STD_NTSC)
        return 0;

    return 1;
}

#if HAVE_STRUCT_V4L2_FRMIVALENUM_DISCRETE
static void list_framesizes(AVFormatContext *ctx, uint32_t pixelformat)
{
    const struct video_data *s = ctx->priv_data;
    struct v4l2_frmsizeenum vfse = { .pixel_format = pixelformat };

    while(!v4l2_ioctl(s->fd, VIDIOC_ENUM_FRAMESIZES, &vfse)) {
        switch (vfse.type) {
        case V4L2_FRMSIZE_TYPE_DISCRETE:
            av_log(ctx, AV_LOG_INFO, " %ux%u",
                   vfse.discrete.width, vfse.discrete.height);
        break;
        case V4L2_FRMSIZE_TYPE_CONTINUOUS:
        case V4L2_FRMSIZE_TYPE_STEPWISE:
            av_log(ctx, AV_LOG_INFO, " {%u-%u, %u}x{%u-%u, %u}",
                   vfse.stepwise.min_width,
                   vfse.stepwise.max_width,
                   vfse.stepwise.step_width,
                   vfse.stepwise.min_height,
                   vfse.stepwise.max_height,
                   vfse.stepwise.step_height);
        }
        vfse.index++;
    }
}
#endif

static void list_formats(AVFormatContext *ctx, int type)
{
    const struct video_data *s = ctx->priv_data;
    struct v4l2_fmtdesc vfd = { .type = V4L2_BUF_TYPE_VIDEO_CAPTURE };

    while(!v4l2_ioctl(s->fd, VIDIOC_ENUM_FMT, &vfd)) {
        enum AVCodecID codec_id = ff_fmt_v4l2codec(vfd.pixelformat);
        enum AVPixelFormat pix_fmt = ff_fmt_v4l2ff(vfd.pixelformat, codec_id);

        vfd.index++;

        if (!(vfd.flags & V4L2_FMT_FLAG_COMPRESSED) &&
            type & V4L_RAWFORMATS) {
            const char *fmt_name = av_get_pix_fmt_name(pix_fmt);
            av_log(ctx, AV_LOG_INFO, "Raw       : %11s : %20s :",
                   fmt_name ? fmt_name : "Unsupported",
                   vfd.description);
        } else if (vfd.flags & V4L2_FMT_FLAG_COMPRESSED &&
                   type & V4L_COMPFORMATS) {
            const AVCodecDescriptor *desc = avcodec_descriptor_get(codec_id);
            av_log(ctx, AV_LOG_INFO, "Compressed: %11s : %20s :",
                   desc ? desc->name : "Unsupported",
                   vfd.description);
        } else {
            continue;
        }

#ifdef V4L2_FMT_FLAG_EMULATED
        if (vfd.flags & V4L2_FMT_FLAG_EMULATED)
            av_log(ctx, AV_LOG_INFO, " Emulated :");
#endif
#if HAVE_STRUCT_V4L2_FRMIVALENUM_DISCRETE
        list_framesizes(ctx, vfd.pixelformat);
#endif
        av_log(ctx, AV_LOG_INFO, "\n");
    }
}

static void list_standards(AVFormatContext *ctx)
{
    int ret;
    struct video_data *s = ctx->priv_data;
    struct v4l2_standard standard;

    if (s->std_id == 0)
        return;

    for (standard.index = 0; ; standard.index++) {
        if (v4l2_ioctl(s->fd, VIDIOC_ENUMSTD, &standard) < 0) {
            ret = AVERROR(errno);
            if (ret == AVERROR(EINVAL)) {
                break;
            } else {
                av_log(ctx, AV_LOG_ERROR, "ioctl(VIDIOC_ENUMSTD): %s\n", av_err2str(ret));
                return;
            }
        }
        av_log(ctx, AV_LOG_INFO, "%2d, %16"PRIx64", %s\n",
               standard.index, (uint64_t)standard.id, standard.name);
    }
}

static int mmap_init(AVFormatContext *ctx)
{
    int i, res;
    struct video_data *s = ctx->priv_data;
    struct v4l2_requestbuffers req = {
        .type   = V4L2_BUF_TYPE_VIDEO_CAPTURE,
        .count  = desired_video_buffers,
        .memory = V4L2_MEMORY_MMAP
    };

    if (v4l2_ioctl(s->fd, VIDIOC_REQBUFS, &req) < 0) {
        res = AVERROR(errno);
        av_log(ctx, AV_LOG_ERROR, "ioctl(VIDIOC_REQBUFS): %s\n", av_err2str(res));
        return res;
    }

    if (req.count < 2) {
        av_log(ctx, AV_LOG_ERROR, "Insufficient buffer memory\n");
        return AVERROR(ENOMEM);
    }
    s->buffers = req.count;
    s->buf_start = av_malloc_array(s->buffers, sizeof(void *));
    if (!s->buf_start) {
        av_log(ctx, AV_LOG_ERROR, "Cannot allocate buffer pointers\n");
        return AVERROR(ENOMEM);
    }
    s->buf_len = av_malloc_array(s->buffers, sizeof(unsigned int));
    if (!s->buf_len) {
        av_log(ctx, AV_LOG_ERROR, "Cannot allocate buffer sizes\n");
        av_freep(&s->buf_start);
        return AVERROR(ENOMEM);
    }

    for (i = 0; i < req.count; i++) {
        struct v4l2_buffer buf = {
            .type   = V4L2_BUF_TYPE_VIDEO_CAPTURE,
            .index  = i,
            .memory = V4L2_MEMORY_MMAP
        };
        if (v4l2_ioctl(s->fd, VIDIOC_QUERYBUF, &buf) < 0) {
            res = AVERROR(errno);
            av_log(ctx, AV_LOG_ERROR, "ioctl(VIDIOC_QUERYBUF): %s\n", av_err2str(res));
            return res;
        }

        s->buf_len[i] = buf.length;
        if (s->frame_size > 0 && s->buf_len[i] < s->frame_size) {
            av_log(ctx, AV_LOG_ERROR,
                   "buf_len[%d] = %d < expected frame size %d\n",
                   i, s->buf_len[i], s->frame_size);
            return AVERROR(ENOMEM);
        }
        s->buf_start[i] = v4l2_mmap(NULL, buf.length,
                               PROT_READ | PROT_WRITE, MAP_SHARED,
                               s->fd, buf.m.offset);

        if (s->buf_start[i] == MAP_FAILED) {
            res = AVERROR(errno);
            av_log(ctx, AV_LOG_ERROR, "mmap: %s\n", av_err2str(res));
            return res;
        }
    }

    return 0;
}

<<<<<<< HEAD
#if FF_API_DESTRUCT_PACKET
static void dummy_release_buffer(AVPacket *pkt)
{
    av_assert0(0);
}
#endif

static int enqueue_buffer(struct video_data *s, struct v4l2_buffer *buf)
{
    int res = 0;

    if (v4l2_ioctl(s->fd, VIDIOC_QBUF, buf) < 0) {
        res = AVERROR(errno);
        av_log(NULL, AV_LOG_ERROR, "ioctl(VIDIOC_QBUF): %s\n", av_err2str(res));
    } else {
        avpriv_atomic_int_add_and_fetch(&s->buffers_queued, 1);
    }

    return res;
}

=======
>>>>>>> 01bcc2d5
static void mmap_release_buffer(void *opaque, uint8_t *data)
{
    struct v4l2_buffer buf = { 0 };
    struct buff_data *buf_descriptor = opaque;
    struct video_data *s = buf_descriptor->s;

    buf.type = V4L2_BUF_TYPE_VIDEO_CAPTURE;
    buf.memory = V4L2_MEMORY_MMAP;
    buf.index = buf_descriptor->index;
    av_free(buf_descriptor);

    enqueue_buffer(s, &buf);
}

#if HAVE_CLOCK_GETTIME && defined(CLOCK_MONOTONIC)
static int64_t av_gettime_monotonic(void)
{
    return av_gettime_relative();
}
#endif

static int init_convert_timestamp(AVFormatContext *ctx, int64_t ts)
{
    struct video_data *s = ctx->priv_data;
    int64_t now;

    now = av_gettime();
    if (s->ts_mode == V4L_TS_ABS &&
        ts <= now + 1 * AV_TIME_BASE && ts >= now - 10 * AV_TIME_BASE) {
        av_log(ctx, AV_LOG_INFO, "Detected absolute timestamps\n");
        s->ts_mode = V4L_TS_CONVERT_READY;
        return 0;
    }
#if HAVE_CLOCK_GETTIME && defined(CLOCK_MONOTONIC)
    if (ctx->streams[0]->avg_frame_rate.num) {
        now = av_gettime_monotonic();
        if (s->ts_mode == V4L_TS_MONO2ABS ||
            (ts <= now + 1 * AV_TIME_BASE && ts >= now - 10 * AV_TIME_BASE)) {
            AVRational tb = {AV_TIME_BASE, 1};
            int64_t period = av_rescale_q(1, tb, ctx->streams[0]->avg_frame_rate);
            av_log(ctx, AV_LOG_INFO, "Detected monotonic timestamps, converting\n");
            /* microseconds instead of seconds, MHz instead of Hz */
            s->timefilter = ff_timefilter_new(1, period, 1.0E-6);
            if (!s->timefilter)
                return AVERROR(ENOMEM);
            s->ts_mode = V4L_TS_CONVERT_READY;
            return 0;
        }
    }
#endif
    av_log(ctx, AV_LOG_ERROR, "Unknown timestamps\n");
    return AVERROR(EIO);
}

static int convert_timestamp(AVFormatContext *ctx, int64_t *ts)
{
    struct video_data *s = ctx->priv_data;

    if (s->ts_mode) {
        int r = init_convert_timestamp(ctx, *ts);
        if (r < 0)
            return r;
    }
#if HAVE_CLOCK_GETTIME && defined(CLOCK_MONOTONIC)
    if (s->timefilter) {
        int64_t nowa = av_gettime();
        int64_t nowm = av_gettime_monotonic();
        ff_timefilter_update(s->timefilter, nowa, nowm - s->last_time_m);
        s->last_time_m = nowm;
        *ts = ff_timefilter_eval(s->timefilter, *ts - nowm);
    }
#endif
    return 0;
}

static int mmap_read_frame(AVFormatContext *ctx, AVPacket *pkt)
{
    struct video_data *s = ctx->priv_data;
    struct v4l2_buffer buf = {
        .type   = V4L2_BUF_TYPE_VIDEO_CAPTURE,
        .memory = V4L2_MEMORY_MMAP
    };
    int res;

    pkt->size = 0;

    /* FIXME: Some special treatment might be needed in case of loss of signal... */
    while ((res = v4l2_ioctl(s->fd, VIDIOC_DQBUF, &buf)) < 0 && (errno == EINTR));
    if (res < 0) {
        if (errno == EAGAIN)
            return AVERROR(EAGAIN);

        res = AVERROR(errno);
        av_log(ctx, AV_LOG_ERROR, "ioctl(VIDIOC_DQBUF): %s\n",
               av_err2str(res));
        return res;
    }

    if (buf.index >= s->buffers) {
        av_log(ctx, AV_LOG_ERROR, "Invalid buffer index received.\n");
        return AVERROR(EINVAL);
    }
    avpriv_atomic_int_add_and_fetch(&s->buffers_queued, -1);
    // always keep at least one buffer queued
    av_assert0(avpriv_atomic_int_get(&s->buffers_queued) >= 1);

#ifdef V4L2_BUF_FLAG_ERROR
    if (buf.flags & V4L2_BUF_FLAG_ERROR) {
        av_log(ctx, AV_LOG_WARNING,
               "Dequeued v4l2 buffer contains corrupted data (%d bytes).\n",
               buf.bytesused);
        buf.bytesused = 0;
    } else
#endif
    {
        /* CPIA is a compressed format and we don't know the exact number of bytes
         * used by a frame, so set it here as the driver announces it. */
        if (ctx->video_codec_id == AV_CODEC_ID_CPIA)
            s->frame_size = buf.bytesused;

        if (s->frame_size > 0 && buf.bytesused != s->frame_size) {
            av_log(ctx, AV_LOG_ERROR,
                   "Dequeued v4l2 buffer contains %d bytes, but %d were expected. Flags: 0x%08X.\n",
                   buf.bytesused, s->frame_size, buf.flags);
            enqueue_buffer(s, &buf);
            return AVERROR_INVALIDDATA;
        }
    }

    /* Image is at s->buff_start[buf.index] */
    if (avpriv_atomic_int_get(&s->buffers_queued) == FFMAX(s->buffers / 8, 1)) {
        /* when we start getting low on queued buffers, fall back on copying data */
        res = av_new_packet(pkt, buf.bytesused);
        if (res < 0) {
            av_log(ctx, AV_LOG_ERROR, "Error allocating a packet.\n");
            enqueue_buffer(s, &buf);
            return res;
        }
        memcpy(pkt->data, s->buf_start[buf.index], buf.bytesused);

        res = enqueue_buffer(s, &buf);
        if (res) {
            av_free_packet(pkt);
            return res;
        }
    } else {
        struct buff_data *buf_descriptor;

        pkt->data     = s->buf_start[buf.index];
        pkt->size     = buf.bytesused;

        buf_descriptor = av_malloc(sizeof(struct buff_data));
        if (!buf_descriptor) {
            /* Something went wrong... Since av_malloc() failed, we cannot even
             * allocate a buffer for memcpying into it
             */
            av_log(ctx, AV_LOG_ERROR, "Failed to allocate a buffer descriptor\n");
            enqueue_buffer(s, &buf);

            return AVERROR(ENOMEM);
        }
        buf_descriptor->index = buf.index;
        buf_descriptor->s     = s;

        pkt->buf = av_buffer_create(pkt->data, pkt->size, mmap_release_buffer,
                                    buf_descriptor, 0);
        if (!pkt->buf) {
            av_log(ctx, AV_LOG_ERROR, "Failed to create a buffer\n");
            enqueue_buffer(s, &buf);
            av_freep(&buf_descriptor);
            return AVERROR(ENOMEM);
        }
    }
    pkt->pts = buf.timestamp.tv_sec * INT64_C(1000000) + buf.timestamp.tv_usec;
    convert_timestamp(ctx, &pkt->pts);

    return pkt->size;
}

static int mmap_start(AVFormatContext *ctx)
{
    struct video_data *s = ctx->priv_data;
    enum v4l2_buf_type type;
    int i, res;

    for (i = 0; i < s->buffers; i++) {
        struct v4l2_buffer buf = {
            .type   = V4L2_BUF_TYPE_VIDEO_CAPTURE,
            .index  = i,
            .memory = V4L2_MEMORY_MMAP
        };

        if (v4l2_ioctl(s->fd, VIDIOC_QBUF, &buf) < 0) {
            res = AVERROR(errno);
            av_log(ctx, AV_LOG_ERROR, "ioctl(VIDIOC_QBUF): %s\n",
                   av_err2str(res));
            return res;
        }
    }
    s->buffers_queued = s->buffers;

    type = V4L2_BUF_TYPE_VIDEO_CAPTURE;
    if (v4l2_ioctl(s->fd, VIDIOC_STREAMON, &type) < 0) {
        res = AVERROR(errno);
        av_log(ctx, AV_LOG_ERROR, "ioctl(VIDIOC_STREAMON): %s\n",
               av_err2str(res));
        return res;
    }

    return 0;
}

static void mmap_close(struct video_data *s)
{
    enum v4l2_buf_type type;
    int i;

    type = V4L2_BUF_TYPE_VIDEO_CAPTURE;
    /* We do not check for the result, because we could
     * not do anything about it anyway...
     */
    v4l2_ioctl(s->fd, VIDIOC_STREAMOFF, &type);
    for (i = 0; i < s->buffers; i++) {
        v4l2_munmap(s->buf_start[i], s->buf_len[i]);
    }
    av_freep(&s->buf_start);
    av_freep(&s->buf_len);
}

static int v4l2_set_parameters(AVFormatContext *ctx)
{
    struct video_data *s = ctx->priv_data;
    struct v4l2_standard standard = { 0 };
    struct v4l2_streamparm streamparm = { 0 };
    struct v4l2_fract *tpf;
    AVRational framerate_q = { 0 };
    int i, ret;

    if (s->framerate &&
        (ret = av_parse_video_rate(&framerate_q, s->framerate)) < 0) {
        av_log(ctx, AV_LOG_ERROR, "Could not parse framerate '%s'.\n",
               s->framerate);
        return ret;
    }

    if (s->standard) {
        if (s->std_id) {
            ret = 0;
            av_log(ctx, AV_LOG_DEBUG, "Setting standard: %s\n", s->standard);
            /* set tv standard */
            for (i = 0; ; i++) {
                standard.index = i;
                if (v4l2_ioctl(s->fd, VIDIOC_ENUMSTD, &standard) < 0) {
                    ret = AVERROR(errno);
                    break;
                }
                if (!av_strcasecmp(standard.name, s->standard))
                    break;
            }
            if (ret < 0) {
                av_log(ctx, AV_LOG_ERROR, "Unknown or unsupported standard '%s'\n", s->standard);
                return ret;
            }

            if (v4l2_ioctl(s->fd, VIDIOC_S_STD, &standard.id) < 0) {
                ret = AVERROR(errno);
                av_log(ctx, AV_LOG_ERROR, "ioctl(VIDIOC_S_STD): %s\n", av_err2str(ret));
                return ret;
            }
        } else {
            av_log(ctx, AV_LOG_WARNING,
                   "This device does not support any standard\n");
        }
    }

    /* get standard */
    if (v4l2_ioctl(s->fd, VIDIOC_G_STD, &s->std_id) == 0) {
        tpf = &standard.frameperiod;
        for (i = 0; ; i++) {
            standard.index = i;
            if (v4l2_ioctl(s->fd, VIDIOC_ENUMSTD, &standard) < 0) {
                ret = AVERROR(errno);
                if (ret == AVERROR(EINVAL)
#ifdef ENODATA
                    || ret == AVERROR(ENODATA)
#endif
                ) {
                    tpf = &streamparm.parm.capture.timeperframe;
                    break;
                }
                av_log(ctx, AV_LOG_ERROR, "ioctl(VIDIOC_ENUMSTD): %s\n", av_err2str(ret));
                return ret;
            }
            if (standard.id == s->std_id) {
                av_log(ctx, AV_LOG_DEBUG,
                       "Current standard: %s, id: %"PRIx64", frameperiod: %d/%d\n",
                       standard.name, (uint64_t)standard.id, tpf->numerator, tpf->denominator);
                break;
            }
        }
    } else {
        tpf = &streamparm.parm.capture.timeperframe;
    }

    streamparm.type = V4L2_BUF_TYPE_VIDEO_CAPTURE;
    if (v4l2_ioctl(s->fd, VIDIOC_G_PARM, &streamparm) < 0) {
        ret = AVERROR(errno);
        av_log(ctx, AV_LOG_ERROR, "ioctl(VIDIOC_G_PARM): %s\n", av_err2str(ret));
        return ret;
    }

    if (framerate_q.num && framerate_q.den) {
        if (streamparm.parm.capture.capability & V4L2_CAP_TIMEPERFRAME) {
            tpf = &streamparm.parm.capture.timeperframe;

            av_log(ctx, AV_LOG_DEBUG, "Setting time per frame to %d/%d\n",
                   framerate_q.den, framerate_q.num);
            tpf->numerator   = framerate_q.den;
            tpf->denominator = framerate_q.num;

            if (v4l2_ioctl(s->fd, VIDIOC_S_PARM, &streamparm) < 0) {
                ret = AVERROR(errno);
                av_log(ctx, AV_LOG_ERROR, "ioctl(VIDIOC_S_PARM): %s\n",
                       av_err2str(ret));
                return ret;
            }

            if (framerate_q.num != tpf->denominator ||
                framerate_q.den != tpf->numerator) {
                av_log(ctx, AV_LOG_INFO,
                       "The driver changed the time per frame from "
                       "%d/%d to %d/%d\n",
                       framerate_q.den, framerate_q.num,
                       tpf->numerator, tpf->denominator);
            }
        } else {
            av_log(ctx, AV_LOG_WARNING,
                   "The driver does not permit changing the time per frame\n");
        }
    }
    if (tpf->denominator > 0 && tpf->numerator > 0) {
        ctx->streams[0]->avg_frame_rate.num = tpf->denominator;
        ctx->streams[0]->avg_frame_rate.den = tpf->numerator;
        ctx->streams[0]->r_frame_rate = ctx->streams[0]->avg_frame_rate;
    } else
        av_log(ctx, AV_LOG_WARNING, "Time per frame unknown\n");

    return 0;
}

static int device_try_init(AVFormatContext *ctx,
                           enum AVPixelFormat pix_fmt,
                           int *width,
                           int *height,
                           uint32_t *desired_format,
                           enum AVCodecID *codec_id)
{
    int ret, i;

    *desired_format = ff_fmt_ff2v4l(pix_fmt, ctx->video_codec_id);

    if (*desired_format) {
        ret = device_init(ctx, width, height, *desired_format);
        if (ret < 0) {
            *desired_format = 0;
            if (ret != AVERROR(EINVAL))
                return ret;
        }
    }

    if (!*desired_format) {
        for (i = 0; ff_fmt_conversion_table[i].codec_id != AV_CODEC_ID_NONE; i++) {
            if (ctx->video_codec_id == AV_CODEC_ID_NONE ||
                ff_fmt_conversion_table[i].codec_id == ctx->video_codec_id) {
                av_log(ctx, AV_LOG_DEBUG, "Trying to set codec:%s pix_fmt:%s\n",
                       avcodec_get_name(ff_fmt_conversion_table[i].codec_id),
                       (char *)av_x_if_null(av_get_pix_fmt_name(ff_fmt_conversion_table[i].ff_fmt), "none"));

                *desired_format = ff_fmt_conversion_table[i].v4l2_fmt;
                ret = device_init(ctx, width, height, *desired_format);
                if (ret >= 0)
                    break;
                else if (ret != AVERROR(EINVAL))
                    return ret;
                *desired_format = 0;
            }
        }

        if (*desired_format == 0) {
            av_log(ctx, AV_LOG_ERROR, "Cannot find a proper format for "
                   "codec '%s' (id %d), pixel format '%s' (id %d)\n",
                   avcodec_get_name(ctx->video_codec_id), ctx->video_codec_id,
                   (char *)av_x_if_null(av_get_pix_fmt_name(pix_fmt), "none"), pix_fmt);
            ret = AVERROR(EINVAL);
        }
    }

    *codec_id = ff_fmt_v4l2codec(*desired_format);
    av_assert0(*codec_id != AV_CODEC_ID_NONE);
    return ret;
}

static int v4l2_read_probe(AVProbeData *p)
{
    if (av_strstart(p->filename, "/dev/video", NULL))
        return AVPROBE_SCORE_MAX - 1;
    return 0;
}

static int v4l2_read_header(AVFormatContext *ctx)
{
    struct video_data *s = ctx->priv_data;
    AVStream *st;
    int res = 0;
    uint32_t desired_format;
    enum AVCodecID codec_id = AV_CODEC_ID_NONE;
    enum AVPixelFormat pix_fmt = AV_PIX_FMT_NONE;
    struct v4l2_input input = { 0 };

    st = avformat_new_stream(ctx, NULL);
    if (!st)
        return AVERROR(ENOMEM);

#if CONFIG_LIBV4L2
    /* silence libv4l2 logging. if fopen() fails v4l2_log_file will be NULL
       and errors will get sent to stderr */
    if (s->use_libv4l2)
        v4l2_log_file = fopen("/dev/null", "w");
#endif

    s->fd = device_open(ctx);
    if (s->fd < 0)
        return s->fd;

    if (s->channel != -1) {
        /* set video input */
        av_log(ctx, AV_LOG_DEBUG, "Selecting input_channel: %d\n", s->channel);
        if (v4l2_ioctl(s->fd, VIDIOC_S_INPUT, &s->channel) < 0) {
            res = AVERROR(errno);
            av_log(ctx, AV_LOG_ERROR, "ioctl(VIDIOC_S_INPUT): %s\n", av_err2str(res));
            goto fail;
        }
    } else {
        /* get current video input */
        if (v4l2_ioctl(s->fd, VIDIOC_G_INPUT, &s->channel) < 0) {
            res = AVERROR(errno);
            av_log(ctx, AV_LOG_ERROR, "ioctl(VIDIOC_G_INPUT): %s\n", av_err2str(res));
            goto fail;
        }
    }

    /* enum input */
    input.index = s->channel;
    if (v4l2_ioctl(s->fd, VIDIOC_ENUMINPUT, &input) < 0) {
        res = AVERROR(errno);
        av_log(ctx, AV_LOG_ERROR, "ioctl(VIDIOC_ENUMINPUT): %s\n", av_err2str(res));
        goto fail;
    }
    s->std_id = input.std;
    av_log(ctx, AV_LOG_DEBUG, "Current input_channel: %d, input_name: %s, input_std: %"PRIx64"\n",
           s->channel, input.name, (uint64_t)input.std);

    if (s->list_format) {
        list_formats(ctx, s->list_format);
        res = AVERROR_EXIT;
        goto fail;
    }

    if (s->list_standard) {
        list_standards(ctx);
        res = AVERROR_EXIT;
        goto fail;
    }

    avpriv_set_pts_info(st, 64, 1, 1000000); /* 64 bits pts in us */

    if (s->pixel_format) {
        AVCodec *codec = avcodec_find_decoder_by_name(s->pixel_format);

        if (codec)
            ctx->video_codec_id = codec->id;

        pix_fmt = av_get_pix_fmt(s->pixel_format);

        if (pix_fmt == AV_PIX_FMT_NONE && !codec) {
            av_log(ctx, AV_LOG_ERROR, "No such input format: %s.\n",
                   s->pixel_format);

            res = AVERROR(EINVAL);
            goto fail;
        }
    }

    if (!s->width && !s->height) {
        struct v4l2_format fmt = { .type = V4L2_BUF_TYPE_VIDEO_CAPTURE };

        av_log(ctx, AV_LOG_VERBOSE,
               "Querying the device for the current frame size\n");
        if (v4l2_ioctl(s->fd, VIDIOC_G_FMT, &fmt) < 0) {
            res = AVERROR(errno);
            av_log(ctx, AV_LOG_ERROR, "ioctl(VIDIOC_G_FMT): %s\n",
                   av_err2str(res));
            goto fail;
        }

        s->width  = fmt.fmt.pix.width;
        s->height = fmt.fmt.pix.height;
        av_log(ctx, AV_LOG_VERBOSE,
               "Setting frame size to %dx%d\n", s->width, s->height);
    }

    res = device_try_init(ctx, pix_fmt, &s->width, &s->height, &desired_format, &codec_id);
    if (res < 0)
        goto fail;

    /* If no pixel_format was specified, the codec_id was not known up
     * until now. Set video_codec_id in the context, as codec_id will
     * not be available outside this function
     */
    if (codec_id != AV_CODEC_ID_NONE && ctx->video_codec_id == AV_CODEC_ID_NONE)
        ctx->video_codec_id = codec_id;

    if ((res = av_image_check_size(s->width, s->height, 0, ctx)) < 0)
        goto fail;

    s->pixelformat = desired_format;

    if ((res = v4l2_set_parameters(ctx)) < 0)
        goto fail;

    st->codec->pix_fmt = ff_fmt_v4l2ff(desired_format, codec_id);
    s->frame_size =
        avpicture_get_size(st->codec->pix_fmt, s->width, s->height);

    if ((res = mmap_init(ctx)) ||
        (res = mmap_start(ctx)) < 0)
            goto fail;

    s->top_field_first = first_field(s);

    st->codec->codec_type = AVMEDIA_TYPE_VIDEO;
    st->codec->codec_id = codec_id;
    if (codec_id == AV_CODEC_ID_RAWVIDEO)
        st->codec->codec_tag =
            avcodec_pix_fmt_to_codec_tag(st->codec->pix_fmt);
    else if (codec_id == AV_CODEC_ID_H264) {
        st->need_parsing = AVSTREAM_PARSE_FULL_ONCE;
    }
    if (desired_format == V4L2_PIX_FMT_YVU420)
        st->codec->codec_tag = MKTAG('Y', 'V', '1', '2');
    else if (desired_format == V4L2_PIX_FMT_YVU410)
        st->codec->codec_tag = MKTAG('Y', 'V', 'U', '9');
    st->codec->width = s->width;
    st->codec->height = s->height;
    if (st->avg_frame_rate.den)
        st->codec->bit_rate = s->frame_size * av_q2d(st->avg_frame_rate) * 8;

    return 0;

fail:
    v4l2_close(s->fd);
    return res;
}

static int v4l2_read_packet(AVFormatContext *ctx, AVPacket *pkt)
{
    struct video_data *s = ctx->priv_data;
#if FF_API_CODED_FRAME
FF_DISABLE_DEPRECATION_WARNINGS
    AVFrame *frame = ctx->streams[0]->codec->coded_frame;
FF_ENABLE_DEPRECATION_WARNINGS
#endif
    int res;

    av_init_packet(pkt);
    if ((res = mmap_read_frame(ctx, pkt)) < 0) {
        return res;
    }

#if FF_API_CODED_FRAME
FF_DISABLE_DEPRECATION_WARNINGS
    if (frame && s->interlaced) {
        frame->interlaced_frame = 1;
        frame->top_field_first = s->top_field_first;
    }
FF_ENABLE_DEPRECATION_WARNINGS
#endif

    return pkt->size;
}

static int v4l2_read_close(AVFormatContext *ctx)
{
    struct video_data *s = ctx->priv_data;

    if (avpriv_atomic_int_get(&s->buffers_queued) != s->buffers)
        av_log(ctx, AV_LOG_WARNING, "Some buffers are still owned by the caller on "
               "close.\n");

    mmap_close(s);

    v4l2_close(s->fd);
    return 0;
}

static int v4l2_is_v4l_dev(const char *name)
{
    return !strncmp(name, "video", 5) ||
           !strncmp(name, "radio", 5) ||
           !strncmp(name, "vbi", 3) ||
           !strncmp(name, "v4l-subdev", 10);
}

static int v4l2_get_device_list(AVFormatContext *ctx, AVDeviceInfoList *device_list)
{
    struct video_data *s = ctx->priv_data;
    DIR *dir;
    struct dirent *entry;
    AVDeviceInfo *device = NULL;
    struct v4l2_capability cap;
    int ret = 0;

    if (!device_list)
        return AVERROR(EINVAL);

    dir = opendir("/dev");
    if (!dir) {
        ret = AVERROR(errno);
        av_log(ctx, AV_LOG_ERROR, "Couldn't open the directory: %s\n", av_err2str(ret));
        return ret;
    }
    while ((entry = readdir(dir))) {
        if (!v4l2_is_v4l_dev(entry->d_name))
            continue;

        snprintf(ctx->filename, sizeof(ctx->filename), "/dev/%s", entry->d_name);
        if ((s->fd = device_open(ctx)) < 0)
            continue;

        if (v4l2_ioctl(s->fd, VIDIOC_QUERYCAP, &cap) < 0) {
            ret = AVERROR(errno);
            av_log(ctx, AV_LOG_ERROR, "ioctl(VIDIOC_QUERYCAP): %s\n", av_err2str(ret));
            goto fail;
        }

        device = av_mallocz(sizeof(AVDeviceInfo));
        if (!device) {
            ret = AVERROR(ENOMEM);
            goto fail;
        }
        device->device_name = av_strdup(ctx->filename);
        device->device_description = av_strdup(cap.card);
        if (!device->device_name || !device->device_description) {
            ret = AVERROR(ENOMEM);
            goto fail;
        }

        if ((ret = av_dynarray_add_nofree(&device_list->devices,
                                          &device_list->nb_devices, device)) < 0)
            goto fail;

        v4l2_close(s->fd);
        s->fd = -1;
        continue;

      fail:
        if (device) {
            av_freep(&device->device_name);
            av_freep(&device->device_description);
            av_freep(&device);
        }
        if (s->fd >= 0)
            v4l2_close(s->fd);
        s->fd = -1;
        break;
    }
    closedir(dir);
    return ret;
}

#define OFFSET(x) offsetof(struct video_data, x)
#define DEC AV_OPT_FLAG_DECODING_PARAM

static const AVOption options[] = {
    { "standard",     "set TV standard, used only by analog frame grabber",       OFFSET(standard),     AV_OPT_TYPE_STRING, {.str = NULL }, 0, 0,       DEC },
    { "channel",      "set TV channel, used only by frame grabber",               OFFSET(channel),      AV_OPT_TYPE_INT,    {.i64 = -1 },  -1, INT_MAX, DEC },
    { "video_size",   "set frame size",                                           OFFSET(width),        AV_OPT_TYPE_IMAGE_SIZE, {.str = NULL},  0, 0,   DEC },
    { "pixel_format", "set preferred pixel format",                               OFFSET(pixel_format), AV_OPT_TYPE_STRING, {.str = NULL},  0, 0,       DEC },
    { "input_format", "set preferred pixel format (for raw video) or codec name", OFFSET(pixel_format), AV_OPT_TYPE_STRING, {.str = NULL},  0, 0,       DEC },
    { "framerate",    "set frame rate",                                           OFFSET(framerate),    AV_OPT_TYPE_STRING, {.str = NULL},  0, 0,       DEC },

    { "list_formats", "list available formats and exit",                          OFFSET(list_format),  AV_OPT_TYPE_INT,    {.i64 = 0 },  0, INT_MAX, DEC, "list_formats" },
    { "all",          "show all available formats",                               OFFSET(list_format),  AV_OPT_TYPE_CONST,  {.i64 = V4L_ALLFORMATS  },    0, INT_MAX, DEC, "list_formats" },
    { "raw",          "show only non-compressed formats",                         OFFSET(list_format),  AV_OPT_TYPE_CONST,  {.i64 = V4L_RAWFORMATS  },    0, INT_MAX, DEC, "list_formats" },
    { "compressed",   "show only compressed formats",                             OFFSET(list_format),  AV_OPT_TYPE_CONST,  {.i64 = V4L_COMPFORMATS },    0, INT_MAX, DEC, "list_formats" },

    { "list_standards", "list supported standards and exit",                      OFFSET(list_standard), AV_OPT_TYPE_INT,   {.i64 = 0 },  0, 1, DEC, "list_standards" },
    { "all",            "show all supported standards",                           OFFSET(list_standard), AV_OPT_TYPE_CONST, {.i64 = 1 },  0, 0, DEC, "list_standards" },

    { "timestamps",   "set type of timestamps for grabbed frames",                OFFSET(ts_mode),      AV_OPT_TYPE_INT,    {.i64 = 0 }, 0, 2, DEC, "timestamps" },
    { "ts",           "set type of timestamps for grabbed frames",                OFFSET(ts_mode),      AV_OPT_TYPE_INT,    {.i64 = 0 }, 0, 2, DEC, "timestamps" },
    { "default",      "use timestamps from the kernel",                           OFFSET(ts_mode),      AV_OPT_TYPE_CONST,  {.i64 = V4L_TS_DEFAULT  }, 0, 2, DEC, "timestamps" },
    { "abs",          "use absolute timestamps (wall clock)",                     OFFSET(ts_mode),      AV_OPT_TYPE_CONST,  {.i64 = V4L_TS_ABS      }, 0, 2, DEC, "timestamps" },
    { "mono2abs",     "force conversion from monotonic to absolute timestamps",   OFFSET(ts_mode),      AV_OPT_TYPE_CONST,  {.i64 = V4L_TS_MONO2ABS }, 0, 2, DEC, "timestamps" },
    { "use_libv4l2",  "use libv4l2 (v4l-utils) conversion functions",             OFFSET(use_libv4l2),  AV_OPT_TYPE_INT,    {.i64 = 0}, 0, 1, DEC },
    { NULL },
};

static const AVClass v4l2_class = {
    .class_name = "V4L2 indev",
    .item_name  = av_default_item_name,
    .option     = options,
    .version    = LIBAVUTIL_VERSION_INT,
    .category   = AV_CLASS_CATEGORY_DEVICE_VIDEO_INPUT,
};

AVInputFormat ff_v4l2_demuxer = {
    .name           = "video4linux2,v4l2",
    .long_name      = NULL_IF_CONFIG_SMALL("Video4Linux2 device grab"),
    .priv_data_size = sizeof(struct video_data),
    .read_probe     = v4l2_read_probe,
    .read_header    = v4l2_read_header,
    .read_packet    = v4l2_read_packet,
    .read_close     = v4l2_read_close,
    .get_device_list = v4l2_get_device_list,
    .flags          = AVFMT_NOFILE,
    .priv_class     = &v4l2_class,
};<|MERGE_RESOLUTION|>--- conflicted
+++ resolved
@@ -394,14 +394,6 @@
     return 0;
 }
 
-<<<<<<< HEAD
-#if FF_API_DESTRUCT_PACKET
-static void dummy_release_buffer(AVPacket *pkt)
-{
-    av_assert0(0);
-}
-#endif
-
 static int enqueue_buffer(struct video_data *s, struct v4l2_buffer *buf)
 {
     int res = 0;
@@ -416,8 +408,6 @@
     return res;
 }
 
-=======
->>>>>>> 01bcc2d5
 static void mmap_release_buffer(void *opaque, uint8_t *data)
 {
     struct v4l2_buffer buf = { 0 };
