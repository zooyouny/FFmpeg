/*
 * Generate a synthetic YUV video sequence suitable for codec testing.
 * NOTE: No floats are used to guarantee bitexact output.
 *
 * Copyright (c) 2002 Fabrice Bellard
 *
 * This file is part of FFmpeg.
 *
 * FFmpeg is free software; you can redistribute it and/or
 * modify it under the terms of the GNU Lesser General Public
 * License as published by the Free Software Foundation; either
 * version 2.1 of the License, or (at your option) any later version.
 *
 * FFmpeg is distributed in the hope that it will be useful,
 * but WITHOUT ANY WARRANTY; without even the implied warranty of
 * MERCHANTABILITY or FITNESS FOR A PARTICULAR PURPOSE.  See the GNU
 * Lesser General Public License for more details.
 *
 * You should have received a copy of the GNU Lesser General Public
 * License along with FFmpeg; if not, write to the Free Software
 * Foundation, Inc., 51 Franklin Street, Fifth Floor, Boston, MA 02110-1301 USA
 */

#include <stdlib.h>
#include <stdint.h>
#include <stdio.h>

#include "utils.c"

static unsigned int myrnd(unsigned int *seed_ptr, int n)
{
    unsigned int seed, val;

    seed = *seed_ptr;
    seed = (seed * 314159) + 1;
    if (n == 256) {
        val = seed >> 24;
    } else {
        val = seed % n;
    }
    *seed_ptr = seed;
    return val;
}

#define NOISE_X  10
#define NOISE_Y  30
#define NOISE_W  26

#define FRAC_BITS 8
#define FRAC_ONE (1 << FRAC_BITS)

/* cosine approximate with 1-x^2 */
static int int_cos(int a)
{
    int v, neg;
    a = a & (FRAC_ONE - 1);
    if (a >= (FRAC_ONE / 2))
        a = FRAC_ONE - a;
    neg = 0;
    if (a > (FRAC_ONE / 4)) {
        neg = -1;
        a   = (FRAC_ONE / 2) - a;
    }
    v = FRAC_ONE - ((a * a) >> 4);
    v = (v ^ neg) - neg;
    return v;
}

#define NB_OBJS  10

typedef struct VObj {
    int x, y, w, h;
    int r, g, b;
} VObj;

static VObj objs[NB_OBJS];

static unsigned int seed = 1;

static void gen_image(int num, int w, int h)
{
    int r, g, b, x, y, i, dx, dy, x1, y1;
    unsigned int seed1;

    if (num == 0) {
        for (i = 0; i < NB_OBJS; i++) {
            objs[i].x = myrnd(&seed, w);
            objs[i].y = myrnd(&seed, h);
            objs[i].w = myrnd(&seed, w / 4) + 10;
            objs[i].h = myrnd(&seed, h / 4) + 10;
            objs[i].r = myrnd(&seed, 256);
            objs[i].g = myrnd(&seed, 256);
            objs[i].b = myrnd(&seed, 256);
        }
    }

    /* first a moving background with gradients */
    /* test motion estimation */
    dx = int_cos(num * FRAC_ONE / 50) * 35;
    dy = int_cos(num * FRAC_ONE / 50 + FRAC_ONE / 10) * 30;
    for (y = 0; y < h; y++) {
        for (x = 0; x < w; x++) {
            x1 = (x << FRAC_BITS) + dx;
            y1 = (y << FRAC_BITS) + dy;
            r  =       ((y1  * 7) >> FRAC_BITS) & 0xff;
            g  = (((x1 + y1) * 9) >> FRAC_BITS) & 0xff;
            b  =  ((x1       * 5) >> FRAC_BITS) & 0xff;
            put_pixel(x, y, r, g, b);
        }
    }

    /* then some noise with very high intensity to test saturation */
    seed1 = num;
    for (y = 0; y < NOISE_W; y++) {
        for (x = 0; x < NOISE_W; x++) {
            r = myrnd(&seed1, 256);
            g = myrnd(&seed1, 256);
            b = myrnd(&seed1, 256);
            put_pixel(x + NOISE_X, y + NOISE_Y, r, g, b);
        }
    }

    /* then moving objects */
    for (i = 0; i < NB_OBJS; i++) {
        VObj *p = &objs[i];
        seed1 = i;
        for (y = 0; y < p->h; y++) {
            for (x = 0; x < p->w; x++) {
                r = p->r;
                g = p->g;
                b = p->b;
                /* add a per object noise */
                r += myrnd(&seed1, 50);
                g += myrnd(&seed1, 50);
                b += myrnd(&seed1, 50);
                put_pixel(x + p->x, y + p->y, r, g, b);
            }
        }
        p->x += myrnd(&seed, 21) - 10;
        p->y += myrnd(&seed, 21) - 10;
    }
}

int main(int argc, char **argv)
{
    int w, h, i;
    char buf[1024];
    int isdir = 0;

    if (argc != 2) {
        printf("usage: %s file|dir\n"
               "generate a test video stream\n", argv[0]);
        exit(1);
    }

<<<<<<< HEAD
//     if (argc < 2)
//         err_if(!freopen(NULL, "wb", stdout));
=======
    if (!freopen(argv[1], "wb", stdout))
        isdir = 1;
>>>>>>> a8656cd4

    w = DEFAULT_WIDTH;
    h = DEFAULT_HEIGHT;

    rgb_tab = malloc(w * h * 3);
    wrap    = w * 3;
    width   = w;
    height  = h;

    for (i = 0; i < DEFAULT_NB_PICT; i++) {
        gen_image(i, w, h);
        if (isdir) {
            snprintf(buf, sizeof(buf), "%s%02d.pgm", argv[1], i);
            pgmyuv_save(buf, w, h, rgb_tab);
        } else {
            pgmyuv_save(NULL, w, h, rgb_tab);
        }
    }

    free(rgb_tab);
    return 0;
}<|MERGE_RESOLUTION|>--- conflicted
+++ resolved
@@ -153,13 +153,8 @@
         exit(1);
     }
 
-<<<<<<< HEAD
-//     if (argc < 2)
-//         err_if(!freopen(NULL, "wb", stdout));
-=======
     if (!freopen(argv[1], "wb", stdout))
         isdir = 1;
->>>>>>> a8656cd4
 
     w = DEFAULT_WIDTH;
     h = DEFAULT_HEIGHT;
