--- conflicted
+++ resolved
@@ -837,11 +837,7 @@
     int mbmodetab, imvtab, icbptab, twomvbptab, fourmvbptab; /* useful only for debugging */
     int field_mode, fcm;
 
-<<<<<<< HEAD
-    v->numref=0;
-=======
     v->numref          = 0;
->>>>>>> dd2d0039
     v->p_frame_skipped = 0;
     if (v->second_field) {
         if(v->fcm!=2 || v->field_mode!=1)
