--- conflicted
+++ resolved
@@ -179,14 +179,11 @@
                    "hardware accelerator failed to decode picture\n");
     }
 
-<<<<<<< HEAD
     if (CONFIG_H264_VDPAU_DECODER &&
         h->avctx->codec->capabilities & CODEC_CAP_HWACCEL_VDPAU)
         ff_vdpau_h264_picture_complete(h);
 
-=======
 #if CONFIG_ERROR_RESILIENCE
->>>>>>> ca1e36a8
     /*
      * FIXME: Error handling code does not seem to support interlaced
      * when slices span multiple rows
@@ -199,26 +196,15 @@
      * past end by one (callers fault) and resync_mb_y != 0
      * causes problems for the first MB line, too.
      */
-<<<<<<< HEAD
-    if (CONFIG_ERROR_RESILIENCE && !FIELD_PICTURE(h) && h->current_slice && !h->sps.new) {
+    if (!FIELD_PICTURE(h) && h->current_slice && !h->sps.new) {
         ff_h264_set_erpic(&h->er.cur_pic, h->cur_pic_ptr);
         ff_er_frame_end(&h->er);
     }
+#endif /* CONFIG_ERROR_RESILIENCE */
+
     if (!in_setup && !h->droppable)
         ff_thread_report_progress(&h->cur_pic_ptr->tf, INT_MAX,
                                   h->picture_structure == PICT_BOTTOM_FIELD);
-=======
-    if (!FIELD_PICTURE(h)) {
-        h264_set_erpic(&h->er.cur_pic, h->cur_pic_ptr);
-        h264_set_erpic(&h->er.last_pic,
-                       h->ref_count[0] ? &h->ref_list[0][0] : NULL);
-        h264_set_erpic(&h->er.next_pic,
-                       h->ref_count[1] ? &h->ref_list[1][0] : NULL);
-        ff_er_frame_end(&h->er);
-    }
-#endif /* CONFIG_ERROR_RESILIENCE */
-
->>>>>>> ca1e36a8
     emms_c();
 
     h->current_slice = 0;
