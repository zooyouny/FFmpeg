--- conflicted
+++ resolved
@@ -34,7 +34,6 @@
 #define LFL_FUNC(DIR, DEPTH, OPT) \
 void ff_hevc_ ## DIR ## _loop_filter_luma_ ## DEPTH ## _ ## OPT(uint8_t *pix, ptrdiff_t stride, int beta, int *tc, uint8_t *no_p, uint8_t *no_q);
 
-<<<<<<< HEAD
 #define LFC_FUNCS(type, depth, opt) \
     LFC_FUNC(h, depth, opt)  \
     LFC_FUNC(v, depth, opt)
@@ -60,48 +59,9 @@
 LFL_FUNCS(uint8_t,  12, avx)
 
 #define IDCT_FUNCS(W, opt) \
-void ff_hevc_idct##W##_dc_8_##opt(int16_t *coeffs); \
-void ff_hevc_idct##W##_dc_10_##opt(int16_t *coeffs); \
-void ff_hevc_idct##W##_dc_12_##opt(int16_t *coeffs)
-=======
-#define LFC_FUNCS(type, depth) \
-    LFC_FUNC(h, depth, sse2)   \
-    LFC_FUNC(v, depth, sse2)
-
-#define LFL_FUNCS(type, depth) \
-    LFL_FUNC(h, depth, ssse3)  \
-    LFL_FUNC(v, depth, ssse3)
-
-LFC_FUNCS(uint8_t, 8)
-LFC_FUNCS(uint8_t, 10)
-LFL_FUNCS(uint8_t, 8)
-LFL_FUNCS(uint8_t, 10)
-
-#define idct_dc_proto(size, bitd, opt) \
-                void ff_hevc_idct_ ## size ## _dc_add_ ## bitd ## _ ## opt(uint8_t *dst, int16_t *coeffs, ptrdiff_t stride)
-
-idct_dc_proto(4, 8,mmxext);
-idct_dc_proto(8, 8,mmxext);
-idct_dc_proto(16,8,  sse2);
-idct_dc_proto(32,8,  sse2);
-
-idct_dc_proto(32,8,  avx2);
-
-idct_dc_proto(4, 10,mmxext);
-idct_dc_proto(8, 10,  sse2);
-idct_dc_proto(16,10,  sse2);
-idct_dc_proto(32,10,  sse2);
-idct_dc_proto(8, 10,   avx);
-idct_dc_proto(16,10,   avx);
-idct_dc_proto(32,10,   avx);
-
-idct_dc_proto(16,10,  avx2);
-idct_dc_proto(32,10,  avx2);
-
-#define IDCT_FUNCS(W, opt) \
 void ff_hevc_idct_ ## W ## _dc_8_ ## opt(int16_t *coeffs); \
-void ff_hevc_idct_ ## W ## _dc_10_ ## opt(int16_t *coeffs)
->>>>>>> fca3c3b6
+void ff_hevc_idct_ ## W ## _dc_10_ ## opt(int16_t *coeffs); \
+void ff_hevc_idct_ ## W ## _dc_12_ ## opt(int16_t *coeffs)
 
 IDCT_FUNCS(4x4,   mmxext);
 IDCT_FUNCS(8x8,   mmxext);
@@ -111,7 +71,6 @@
 IDCT_FUNCS(16x16, avx2);
 IDCT_FUNCS(32x32, avx2);
 
-<<<<<<< HEAD
 #define mc_rep_func(name, bitd, step, W, opt) \
 void ff_hevc_put_hevc_##name##W##_##bitd##_##opt(int16_t *_dst,                                                 \
                                                 uint8_t *_src, ptrdiff_t _srcstride, int height,                \
@@ -225,54 +184,6 @@
 void ff_hevc_put_hevc_uni_##name##width1##_10_##opt1(uint8_t *dst, ptrdiff_t dststride,                       \
                                                      uint8_t *src, ptrdiff_t _srcstride, int height,          \
                                                      intptr_t mx, intptr_t my, int width)                     \
-=======
-#define GET_PIXELS(width, depth, cf)                                                                      \
-void ff_hevc_get_pixels_ ## width ## _ ## depth ## _ ## cf(int16_t *dst, ptrdiff_t dststride,             \
-                                                           uint8_t *src, ptrdiff_t srcstride,             \
-                                                           int height, int mx, int my, int16_t *mcbuffer);
-
-GET_PIXELS(4,  8, sse2)
-GET_PIXELS(8,  8, sse2)
-GET_PIXELS(12, 8, sse2)
-GET_PIXELS(16, 8, sse2)
-GET_PIXELS(24, 8, sse2)
-GET_PIXELS(32, 8, sse2)
-GET_PIXELS(48, 8, sse2)
-GET_PIXELS(64, 8, sse2)
-
-GET_PIXELS(4,  10, sse2)
-GET_PIXELS(8,  10, sse2)
-GET_PIXELS(12, 10, sse2)
-GET_PIXELS(16, 10, sse2)
-GET_PIXELS(24, 10, sse2)
-GET_PIXELS(32, 10, sse2)
-GET_PIXELS(48, 10, sse2)
-GET_PIXELS(64, 10, sse2)
-
-/* those are independent of the bit depth, so declared separately */
-#define INTERP_HV_FUNC(width, cf)                                                         \
-void ff_hevc_qpel_hv_ ## width ## _ ## cf(int16_t *dst, ptrdiff_t dststride,              \
-                                          int16_t *src, ptrdiff_t srcstride,              \
-                                          int height, int mx, int my, int16_t *mcbuffer); \
-void ff_hevc_epel_hv_ ## width ## _ ## cf(int16_t *dst, ptrdiff_t dststride,              \
-                                          int16_t *src, ptrdiff_t srcstride,              \
-                                          int height, int mx, int my, int16_t *mcbuffer);
-
-INTERP_HV_FUNC(4,  avx)
-INTERP_HV_FUNC(8,  avx)
-INTERP_HV_FUNC(12, avx)
-INTERP_HV_FUNC(16, avx)
-INTERP_HV_FUNC(24, avx)
-INTERP_HV_FUNC(32, avx)
-INTERP_HV_FUNC(48, avx)
-INTERP_HV_FUNC(64, avx)
-
-#if ARCH_X86_64 && HAVE_AVX_EXTERNAL
-#define QPEL_FUNC_HV(width, depth, cf_h, cf_v, cf_hv)                                                         \
-static void hevc_qpel_hv_ ## width ## _ ## depth ## _ ## cf_hv(int16_t *dst, ptrdiff_t dststride,             \
-                                                               uint8_t *src, ptrdiff_t srcstride,             \
-                                                               int height, int mx, int my, int16_t *mcbuffer) \
->>>>>>> fca3c3b6
 {                                                                                                             \
     ff_hevc_put_hevc_uni_##name##width2##_10_##opt1(dst, dststride, src, _srcstride,                          \
                                                       height, mx, my, width);                                 \
@@ -787,14 +698,9 @@
 
     if (bit_depth == 8) {
         if (EXTERNAL_MMXEXT(cpu_flags)) {
-<<<<<<< HEAD
-            c->idct_dc[0] = ff_hevc_idct4x4_dc_8_mmxext;
-            c->idct_dc[1] = ff_hevc_idct8x8_dc_8_mmxext;
-            c->add_residual[0] = ff_hevc_add_residual4_8_mmxext;
-=======
             c->idct_dc[0] = ff_hevc_idct_4x4_dc_8_mmxext;
             c->idct_dc[1] = ff_hevc_idct_8x8_dc_8_mmxext;
->>>>>>> fca3c3b6
+            c->add_residual[0] = ff_hevc_add_residual4_8_mmxext;
         }
         if (EXTERNAL_SSE2(cpu_flags)) {
             c->hevc_v_loop_filter_chroma = ff_hevc_v_loop_filter_chroma_8_sse2;
@@ -806,24 +712,15 @@
             }
             SAO_BAND_INIT(8, sse2);
 
-<<<<<<< HEAD
-            c->idct_dc[1] = ff_hevc_idct8x8_dc_8_sse2;
-            c->idct_dc[2] = ff_hevc_idct16x16_dc_8_sse2;
-            c->idct_dc[3] = ff_hevc_idct32x32_dc_8_sse2;
-=======
             c->idct_dc[1] = ff_hevc_idct_8x8_dc_8_sse2;
             c->idct_dc[2] = ff_hevc_idct_16x16_dc_8_sse2;
             c->idct_dc[3] = ff_hevc_idct_32x32_dc_8_sse2;
-            SET_QPEL_FUNCS(0, 0, 8, sse2, ff_hevc_get_pixels);
-            SET_EPEL_FUNCS(0, 0, 8, sse2, ff_hevc_get_pixels);
->>>>>>> fca3c3b6
 
             c->add_residual[1] = ff_hevc_add_residual8_8_sse2;
             c->add_residual[2] = ff_hevc_add_residual16_8_sse2;
             c->add_residual[3] = ff_hevc_add_residual32_8_sse2;
         }
         if (EXTERNAL_SSSE3(cpu_flags)) {
-<<<<<<< HEAD
             if(ARCH_X86_64) {
                 c->hevc_v_loop_filter_luma = ff_hevc_v_loop_filter_luma_8_ssse3;
                 c->hevc_h_loop_filter_luma = ff_hevc_h_loop_filter_luma_8_ssse3;
@@ -860,8 +757,8 @@
             c->sao_band_filter[1] = ff_hevc_sao_band_filter_16_8_avx2;
         }
         if (EXTERNAL_AVX2_FAST(cpu_flags)) {
-            c->idct_dc[2] = ff_hevc_idct16x16_dc_8_avx2;
-            c->idct_dc[3] = ff_hevc_idct32x32_dc_8_avx2;
+            c->idct_dc[2] = ff_hevc_idct_16x16_dc_8_avx2;
+            c->idct_dc[3] = ff_hevc_idct_32x32_dc_8_avx2;
             if (ARCH_X86_64) {
                 c->put_hevc_epel[7][0][0] = ff_hevc_put_hevc_pel_pixels32_8_avx2;
                 c->put_hevc_epel[8][0][0] = ff_hevc_put_hevc_pel_pixels48_8_avx2;
@@ -958,20 +855,8 @@
     } else if (bit_depth == 10) {
         if (EXTERNAL_MMXEXT(cpu_flags)) {
             c->add_residual[0] = ff_hevc_add_residual4_10_mmxext;
-            c->idct_dc[0] = ff_hevc_idct4x4_dc_10_mmxext;
-            c->idct_dc[1] = ff_hevc_idct8x8_dc_10_mmxext;
-=======
-            SET_QPEL_FUNCS(0, 1, 8, ssse3, ff_hevc_qpel_h);
-            SET_QPEL_FUNCS(1, 0, 8, ssse3, ff_hevc_qpel_v);
-            SET_EPEL_FUNCS(0, 1, 8, ssse3, ff_hevc_epel_h);
-            SET_EPEL_FUNCS(1, 0, 8, ssse3, ff_hevc_epel_v);
-
-        }
-    } else if (bit_depth == 10) {
-        if (EXTERNAL_MMXEXT(cpu_flags)) {
             c->idct_dc[0] = ff_hevc_idct_4x4_dc_10_mmxext;
             c->idct_dc[1] = ff_hevc_idct_8x8_dc_10_mmxext;
->>>>>>> fca3c3b6
         }
         if (EXTERNAL_SSE2(cpu_flags)) {
             c->hevc_v_loop_filter_chroma = ff_hevc_v_loop_filter_chroma_10_sse2;
@@ -983,18 +868,9 @@
             SAO_BAND_INIT(10, sse2);
             SAO_EDGE_INIT(10, sse2);
 
-<<<<<<< HEAD
-            c->idct_dc[1] = ff_hevc_idct8x8_dc_10_sse2;
-            c->idct_dc[2] = ff_hevc_idct16x16_dc_10_sse2;
-            c->idct_dc[3] = ff_hevc_idct32x32_dc_10_sse2;
-=======
             c->idct_dc[1] = ff_hevc_idct_8x8_dc_10_sse2;
             c->idct_dc[2] = ff_hevc_idct_16x16_dc_10_sse2;
             c->idct_dc[3] = ff_hevc_idct_32x32_dc_10_sse2;
-
-            SET_QPEL_FUNCS(0, 0, 10, sse2, ff_hevc_get_pixels);
-            SET_EPEL_FUNCS(0, 0, 10, sse2, ff_hevc_get_pixels);
->>>>>>> fca3c3b6
 
             c->add_residual[1] = ff_hevc_add_residual8_10_sse2;
             c->add_residual[2] = ff_hevc_add_residual16_10_sse2;
@@ -1028,8 +904,8 @@
             c->sao_band_filter[0] = ff_hevc_sao_band_filter_8_10_avx2;
         }
         if (EXTERNAL_AVX2_FAST(cpu_flags)) {
-            c->idct_dc[2] = ff_hevc_idct16x16_dc_10_avx2;
-            c->idct_dc[3] = ff_hevc_idct32x32_dc_10_avx2;
+            c->idct_dc[2] = ff_hevc_idct_16x16_dc_10_avx2;
+            c->idct_dc[3] = ff_hevc_idct_32x32_dc_10_avx2;
             if (ARCH_X86_64) {
                 c->put_hevc_epel[5][0][0] = ff_hevc_put_hevc_pel_pixels16_10_avx2;
                 c->put_hevc_epel[6][0][0] = ff_hevc_put_hevc_pel_pixels24_10_avx2;
@@ -1183,8 +1059,8 @@
         }
     } else if (bit_depth == 12) {
         if (EXTERNAL_MMXEXT(cpu_flags)) {
-            c->idct_dc[0] = ff_hevc_idct4x4_dc_12_mmxext;
-            c->idct_dc[1] = ff_hevc_idct8x8_dc_12_mmxext;
+            c->idct_dc[0] = ff_hevc_idct_4x4_dc_12_mmxext;
+            c->idct_dc[1] = ff_hevc_idct_8x8_dc_12_mmxext;
         }
         if (EXTERNAL_SSE2(cpu_flags)) {
             c->hevc_v_loop_filter_chroma = ff_hevc_v_loop_filter_chroma_12_sse2;
@@ -1196,24 +1072,13 @@
             SAO_BAND_INIT(12, sse2);
             SAO_EDGE_INIT(12, sse2);
 
-            c->idct_dc[1] = ff_hevc_idct8x8_dc_12_sse2;
-            c->idct_dc[2] = ff_hevc_idct16x16_dc_12_sse2;
-            c->idct_dc[3] = ff_hevc_idct32x32_dc_12_sse2;
-        }
-<<<<<<< HEAD
+            c->idct_dc[1] = ff_hevc_idct_8x8_dc_12_sse2;
+            c->idct_dc[2] = ff_hevc_idct_16x16_dc_12_sse2;
+            c->idct_dc[3] = ff_hevc_idct_32x32_dc_12_sse2;
+        }
         if (EXTERNAL_SSSE3(cpu_flags) && ARCH_X86_64) {
             c->hevc_v_loop_filter_luma = ff_hevc_v_loop_filter_luma_12_ssse3;
             c->hevc_h_loop_filter_luma = ff_hevc_h_loop_filter_luma_12_ssse3;
-=======
-        if (EXTERNAL_AVX2(cpu_flags)) {
-            c->idct_dc[2] = ff_hevc_idct_16x16_dc_8_avx2;
-            c->idct_dc[3] = ff_hevc_idct_32x32_dc_8_avx2;
-        }
-    } else if (bit_depth == 10) {
-        if (EXTERNAL_SSSE3(cpu_flags)) {
-            c->hevc_v_loop_filter_luma = ff_hevc_v_loop_filter_luma_10_ssse3;
-            c->hevc_h_loop_filter_luma = ff_hevc_h_loop_filter_luma_10_ssse3;
->>>>>>> fca3c3b6
         }
         if (EXTERNAL_SSE4(cpu_flags) && ARCH_X86_64) {
             EPEL_LINKS(c->put_hevc_epel, 0, 0, pel_pixels, 12, sse4);
@@ -1239,15 +1104,11 @@
             c->sao_band_filter[0] = ff_hevc_sao_band_filter_8_12_avx2;
         }
         if (EXTERNAL_AVX2_FAST(cpu_flags)) {
-            c->idct_dc[2] = ff_hevc_idct16x16_dc_12_avx2;
-            c->idct_dc[3] = ff_hevc_idct32x32_dc_12_avx2;
+            c->idct_dc[2] = ff_hevc_idct_16x16_dc_12_avx2;
+            c->idct_dc[3] = ff_hevc_idct_32x32_dc_12_avx2;
 
             SAO_BAND_INIT(12, avx2);
             SAO_EDGE_INIT(12, avx2);
         }
-        if (EXTERNAL_AVX2(cpu_flags)) {
-            c->idct_dc[2] = ff_hevc_idct_16x16_dc_10_avx2;
-            c->idct_dc[3] = ff_hevc_idct_32x32_dc_10_avx2;
-        }
     }
 }