--- conflicted
+++ resolved
@@ -427,15 +427,9 @@
     chroma_cmpf = s->mecc.me_cmp[size + 1];
 
     { /* ensure that the best point is in the MAP as h/qpel refinement needs it */
-<<<<<<< HEAD
         const unsigned key = ((unsigned)best[1]<<ME_MAP_MV_BITS) + best[0] + map_generation;
         const int index= (((unsigned)best[1]<<ME_MAP_SHIFT) + best[0])&(ME_MAP_SIZE-1);
-        if(map[index]!=key){ //this will be executed only very rarey
-=======
-        const unsigned key = (best[1]<<ME_MAP_MV_BITS) + best[0] + map_generation;
-        const int index= ((best[1]<<ME_MAP_SHIFT) + best[0])&(ME_MAP_SIZE-1);
         if (map[index] != key) { // this will be executed only very rarely
->>>>>>> 41ed7ab4
             score_map[index]= cmp(s, best[0], best[1], 0, 0, size, h, ref_index, src_index, cmpf, chroma_cmpf, flags);
             map[index]= key;
         }
