/*
 * TIFF image encoder
 * Copyright (c) 2007 Bartlomiej Wolowiec
 *
 * This file is part of FFmpeg.
 *
 * FFmpeg is free software; you can redistribute it and/or
 * modify it under the terms of the GNU Lesser General Public
 * License as published by the Free Software Foundation; either
 * version 2.1 of the License, or (at your option) any later version.
 *
 * FFmpeg is distributed in the hope that it will be useful,
 * but WITHOUT ANY WARRANTY; without even the implied warranty of
 * MERCHANTABILITY or FITNESS FOR A PARTICULAR PURPOSE.  See the GNU
 * Lesser General Public License for more details.
 *
 * You should have received a copy of the GNU Lesser General Public
 * License along with FFmpeg; if not, write to the Free Software
 * Foundation, Inc., 51 Franklin Street, Fifth Floor, Boston, MA 02110-1301 USA
 */

/**
 * @file
 * TIFF image encoder
 * @author Bartlomiej Wolowiec
 */

#include "config.h"
#if CONFIG_ZLIB
#include <zlib.h>
#endif

#include "libavutil/imgutils.h"
#include "libavutil/log.h"
#include "libavutil/opt.h"
#include "libavutil/pixdesc.h"
#include "avcodec.h"
#include "bytestream.h"
#include "internal.h"
#include "lzw.h"
#include "put_bits.h"
#include "rle.h"
#include "tiff.h"

#define TIFF_MAX_ENTRY 32

/** sizes of various TIFF field types (string size = 1)*/
static const uint8_t type_sizes2[14] = {
    0, 1, 1, 2, 4, 8, 1, 1, 2, 4, 8, 4, 8, 4
};

typedef struct TiffEncoderContext {
    AVClass *class;                         ///< for private options
    AVCodecContext *avctx;

    int width;                              ///< picture width
    int height;                             ///< picture height
    unsigned int bpp;                       ///< bits per pixel
    int compr;                              ///< compression level
    int bpp_tab_size;                       ///< bpp_tab size
    int photometric_interpretation;         ///< photometric interpretation
    int strips;                             ///< number of strips
    uint32_t *strip_sizes;
    unsigned int strip_sizes_size;
    uint32_t *strip_offsets;
    unsigned int strip_offsets_size;
    uint8_t *yuv_line;
    unsigned int yuv_line_size;
    int rps;                                ///< row per strip
    uint8_t entries[TIFF_MAX_ENTRY * 12];   ///< entries in header
    int num_entries;                        ///< number of entries
    uint8_t **buf;                          ///< actual position in buffer
    uint8_t *buf_start;                     ///< pointer to first byte in buffer
    int buf_size;                           ///< buffer size
    uint16_t subsampling[2];                ///< YUV subsampling factors
    struct LZWEncodeState *lzws;            ///< LZW encode state
    uint32_t dpi;                           ///< image resolution in DPI
} TiffEncoderContext;

/**
 * Check free space in buffer.
 *
 * @param s Tiff context
 * @param need Needed bytes
 * @return 0 - ok, 1 - no free space
 */
static inline int check_size(TiffEncoderContext *s, uint64_t need)
{
    if (s->buf_size < *s->buf - s->buf_start + need) {
        *s->buf = s->buf_start + s->buf_size + 1;
        av_log(s->avctx, AV_LOG_ERROR, "Buffer is too small\n");
        return 1;
    }
    return 0;
}

/**
 * Put n values to buffer.
 *
 * @param p pointer to pointer to output buffer
 * @param n number of values
 * @param val pointer to values
 * @param type type of values
 * @param flip = 0 - normal copy, >0 - flip
 */
static void tnput(uint8_t **p, int n, const uint8_t *val, enum TiffTypes type,
                  int flip)
{
    int i;
#if HAVE_BIGENDIAN
    flip ^= ((int[]) { 0, 0, 0, 1, 3, 3 })[type];
#endif
    for (i = 0; i < n * type_sizes2[type]; i++)
        *(*p)++ = val[i ^ flip];
}

/**
 * Add entry to directory in tiff header.
 *
 * @param s Tiff context
 * @param tag tag that identifies the entry
 * @param type entry type
 * @param count the number of values
 * @param ptr_val pointer to values
 */
static void add_entry(TiffEncoderContext *s, enum TiffTags tag,
                      enum TiffTypes type, int count, const void *ptr_val)
{
    uint8_t *entries_ptr = s->entries + 12 * s->num_entries;

    av_assert0(s->num_entries < TIFF_MAX_ENTRY);

    bytestream_put_le16(&entries_ptr, tag);
    bytestream_put_le16(&entries_ptr, type);
    bytestream_put_le32(&entries_ptr, count);

    if (type_sizes[type] * (int64_t)count <= 4) {
        tnput(&entries_ptr, count, ptr_val, type, 0);
    } else {
        bytestream_put_le32(&entries_ptr, *s->buf - s->buf_start);
        check_size(s, count * (int64_t)type_sizes2[type]);
        tnput(s->buf, count, ptr_val, type, 0);
    }

    s->num_entries++;
}

static void add_entry1(TiffEncoderContext *s,
                       enum TiffTags tag, enum TiffTypes type, int val)
{
    uint16_t w  = val;
    uint32_t dw = val;
    add_entry(s, tag, type, 1, type == TIFF_SHORT ? (void *)&w : (void *)&dw);
}

/**
 * Encode one strip in tiff file.
 *
 * @param s Tiff context
 * @param src input buffer
 * @param dst output buffer
 * @param n size of input buffer
 * @param compr compression method
 * @return number of output bytes. If an output error is encountered, -1 is returned
 */
static int encode_strip(TiffEncoderContext *s, const int8_t *src,
                        uint8_t *dst, int n, int compr)
{
    switch (compr) {
#if CONFIG_ZLIB
    case TIFF_DEFLATE:
    case TIFF_ADOBE_DEFLATE:
    {
        unsigned long zlen = s->buf_size - (*s->buf - s->buf_start);
        if (compress(dst, &zlen, src, n) != Z_OK) {
            av_log(s->avctx, AV_LOG_ERROR, "Compressing failed\n");
            return -1;
        }
        return zlen;
    }
#endif
    case TIFF_RAW:
        if (check_size(s, n))
            return -1;
        memcpy(dst, src, n);
        return n;
    case TIFF_PACKBITS:
        return ff_rle_encode(dst, s->buf_size - (*s->buf - s->buf_start),
                             src, 1, n, 2, 0xff, -1, 0);
    case TIFF_LZW:
        return ff_lzw_encode(s->lzws, src, n);
    default:
        return -1;
    }
}

static void pack_yuv(TiffEncoderContext *s, const AVFrame *p,
                     uint8_t *dst, int lnum)
{
    int i, j, k;
    int w       = (s->width - 1) / s->subsampling[0] + 1;
    uint8_t *pu = &p->data[1][lnum / s->subsampling[1] * p->linesize[1]];
    uint8_t *pv = &p->data[2][lnum / s->subsampling[1] * p->linesize[2]];
    if (s->width % s->subsampling[0] || s->height % s->subsampling[1]) {
        for (i = 0; i < w; i++) {
            for (j = 0; j < s->subsampling[1]; j++)
                for (k = 0; k < s->subsampling[0]; k++)
                    *dst++ = p->data[0][FFMIN(lnum + j, s->height-1) * p->linesize[0] +
                                        FFMIN(i * s->subsampling[0] + k, s->width-1)];
            *dst++ = *pu++;
            *dst++ = *pv++;
        }
    }else{
        for (i = 0; i < w; i++) {
            for (j = 0; j < s->subsampling[1]; j++)
                for (k = 0; k < s->subsampling[0]; k++)
                    *dst++ = p->data[0][(lnum + j) * p->linesize[0] +
                                        i * s->subsampling[0] + k];
            *dst++ = *pu++;
            *dst++ = *pv++;
        }
    }
}

static av_cold int encode_init(AVCodecContext *avctx)
{
    TiffEncoderContext *s = avctx->priv_data;

    avctx->coded_frame            = &s->picture;
    avctx->coded_frame->pict_type = AV_PICTURE_TYPE_I;
    avctx->coded_frame->key_frame = 1;
    s->avctx = avctx;

    return 0;
}

static int encode_frame(AVCodecContext *avctx, AVPacket *pkt,
                        const AVFrame *pict, int *got_packet)
{
    const AVPixFmtDescriptor *desc = av_pix_fmt_desc_get(avctx->pix_fmt);
    TiffEncoderContext *s = avctx->priv_data;
    const AVFrame *const p = pict;
    int i;
    uint8_t *ptr;
    uint8_t *offset;
    uint32_t strips;
    int bytes_per_row;
    uint32_t res[2] = { s->dpi, 1 };    // image resolution (72/1)
    uint16_t bpp_tab[4];
    int ret = -1;
    int is_yuv = 0, alpha = 0;
    int shift_h, shift_v;

<<<<<<< HEAD
    *p = *pict;

=======
>>>>>>> 45bde93e
    s->width          = avctx->width;
    s->height         = avctx->height;
    s->subsampling[0] = 1;
    s->subsampling[1] = 1;

    avctx->bits_per_coded_sample =
    s->bpp          = av_get_bits_per_pixel(desc);
    s->bpp_tab_size = desc->nb_components;

    switch (avctx->pix_fmt) {
    case AV_PIX_FMT_RGBA64LE:
    case AV_PIX_FMT_RGBA:
        alpha = 1;
    case AV_PIX_FMT_RGB48LE:
    case AV_PIX_FMT_RGB24:
        s->photometric_interpretation = 2;
        break;
    case AV_PIX_FMT_GRAY8:
        avctx->bits_per_coded_sample = 0x28;
    case AV_PIX_FMT_GRAY8A:
        alpha = avctx->pix_fmt == AV_PIX_FMT_GRAY8A;
    case AV_PIX_FMT_GRAY16LE:
    case AV_PIX_FMT_MONOBLACK:
        s->photometric_interpretation = 1;
        break;
    case AV_PIX_FMT_PAL8:
        s->photometric_interpretation = 3;
        break;
    case AV_PIX_FMT_MONOWHITE:
        s->photometric_interpretation = 0;
        break;
    case AV_PIX_FMT_YUV420P:
    case AV_PIX_FMT_YUV422P:
    case AV_PIX_FMT_YUV440P:
    case AV_PIX_FMT_YUV444P:
    case AV_PIX_FMT_YUV410P:
    case AV_PIX_FMT_YUV411P:
        av_pix_fmt_get_chroma_sub_sample(avctx->pix_fmt, &shift_h, &shift_v);
        s->photometric_interpretation = 6;
        s->subsampling[0]             = 1 << shift_h;
        s->subsampling[1]             = 1 << shift_v;
        is_yuv                        = 1;
        break;
    default:
        av_log(s->avctx, AV_LOG_ERROR,
               "This colors format is not supported\n");
        return -1;
    }

    for (i = 0; i < s->bpp_tab_size; i++)
        bpp_tab[i] = desc->comp[i].depth_minus1 + 1;

    if (s->compr == TIFF_DEFLATE       ||
        s->compr == TIFF_ADOBE_DEFLATE ||
        s->compr == TIFF_LZW)
        // best choice for DEFLATE
        s->rps = s->height;
    else
        // suggest size of strip
        s->rps = FFMAX(8192 / (((s->width * s->bpp) >> 3) + 1), 1);
    // round rps up
    s->rps = ((s->rps - 1) / s->subsampling[1] + 1) * s->subsampling[1];

    strips = (s->height - 1) / s->rps + 1;

    if ((ret = ff_alloc_packet2(avctx, pkt,
                             avctx->width * avctx->height * s->bpp * 2 +
                             avctx->height * 4 + FF_MIN_BUFFER_SIZE)) < 0)
        return ret;
    ptr          = pkt->data;
    s->buf_start = pkt->data;
    s->buf       = &ptr;
    s->buf_size  = pkt->size;

    if (check_size(s, 8))
        goto fail;

    // write header
    bytestream_put_le16(&ptr, 0x4949);
    bytestream_put_le16(&ptr, 42);

    offset = ptr;
    bytestream_put_le32(&ptr, 0);

    av_fast_padded_mallocz(&s->strip_sizes  , &s->strip_sizes_size  , sizeof(s->strip_sizes  [0]) * strips);
    av_fast_padded_mallocz(&s->strip_offsets, &s->strip_offsets_size, sizeof(s->strip_offsets[0]) * strips);

    if (!s->strip_sizes || !s->strip_offsets) {
        ret = AVERROR(ENOMEM);
        goto fail;
    }

    bytes_per_row = (((s->width - 1) / s->subsampling[0] + 1) * s->bpp *
                     s->subsampling[0] * s->subsampling[1] + 7) >> 3;
    if (is_yuv) {
        av_fast_padded_malloc(&s->yuv_line, &s->yuv_line_size, bytes_per_row);
        if (s->yuv_line == NULL) {
            av_log(s->avctx, AV_LOG_ERROR, "Not enough memory\n");
            ret = AVERROR(ENOMEM);
            goto fail;
        }
    }

#if CONFIG_ZLIB
    if (s->compr == TIFF_DEFLATE || s->compr == TIFF_ADOBE_DEFLATE) {
        uint8_t *zbuf;
        int zlen, zn;
        int j;

        zlen = bytes_per_row * s->rps;
        zbuf = av_malloc(zlen);
        if (!zbuf) {
            ret = AVERROR(ENOMEM);
            goto fail;
        }
        s->strip_offsets[0] = ptr - pkt->data;
        zn               = 0;
        for (j = 0; j < s->rps; j++) {
            if (is_yuv) {
<<<<<<< HEAD
                pack_yuv(s, s->yuv_line, j);
                memcpy(zbuf + zn, s->yuv_line, bytes_per_row);
=======
                pack_yuv(s, p, yuv_line, j);
                memcpy(zbuf + zn, yuv_line, bytes_per_row);
>>>>>>> 45bde93e
                j += s->subsampling[1] - 1;
            } else
                memcpy(zbuf + j * bytes_per_row,
                       p->data[0] + j * p->linesize[0], bytes_per_row);
            zn += bytes_per_row;
        }
        ret = encode_strip(s, zbuf, ptr, zn, s->compr);
        av_free(zbuf);
        if (ret < 0) {
            av_log(s->avctx, AV_LOG_ERROR, "Encode strip failed\n");
            goto fail;
        }
        ptr           += ret;
        s->strip_sizes[0] = ptr - pkt->data - s->strip_offsets[0];
    } else
#endif
    {
    if (s->compr == TIFF_LZW) {
        s->lzws = av_malloc(ff_lzw_encode_state_size);
        if (!s->lzws) {
            ret = AVERROR(ENOMEM);
            goto fail;
        }
    }
    for (i = 0; i < s->height; i++) {
        if (s->strip_sizes[i / s->rps] == 0) {
            if (s->compr == TIFF_LZW) {
                ff_lzw_encode_init(s->lzws, ptr,
                                   s->buf_size - (*s->buf - s->buf_start),
                                   12, FF_LZW_TIFF, put_bits);
            }
            s->strip_offsets[i / s->rps] = ptr - pkt->data;
        }
        if (is_yuv) {
<<<<<<< HEAD
            pack_yuv(s, s->yuv_line, i);
            ret = encode_strip(s, s->yuv_line, ptr, bytes_per_row, s->compr);
=======
            pack_yuv(s, p, yuv_line, i);
            ret = encode_strip(s, yuv_line, ptr, bytes_per_row, s->compr);
>>>>>>> 45bde93e
            i  += s->subsampling[1] - 1;
        } else
            ret = encode_strip(s, p->data[0] + i * p->linesize[0],
                               ptr, bytes_per_row, s->compr);
        if (ret < 0) {
            av_log(s->avctx, AV_LOG_ERROR, "Encode strip failed\n");
            goto fail;
        }
        s->strip_sizes[i / s->rps] += ret;
        ptr                     += ret;
        if (s->compr == TIFF_LZW &&
            (i == s->height - 1 || i % s->rps == s->rps - 1)) {
            ret = ff_lzw_encode_flush(s->lzws, flush_put_bits);
            s->strip_sizes[(i / s->rps)] += ret;
            ptr                          += ret;
        }
    }
    if (s->compr == TIFF_LZW)
        av_free(s->lzws);
    }

    s->num_entries = 0;

    add_entry1(s, TIFF_SUBFILE, TIFF_LONG, 0);
    add_entry1(s, TIFF_WIDTH,   TIFF_LONG, s->width);
    add_entry1(s, TIFF_HEIGHT,  TIFF_LONG, s->height);

    if (s->bpp_tab_size)
        add_entry(s, TIFF_BPP, TIFF_SHORT, s->bpp_tab_size, bpp_tab);

    add_entry1(s, TIFF_COMPR,      TIFF_SHORT, s->compr);
    add_entry1(s, TIFF_INVERT,     TIFF_SHORT, s->photometric_interpretation);
    add_entry(s,  TIFF_STRIP_OFFS, TIFF_LONG,  strips, s->strip_offsets);

    if (s->bpp_tab_size)
        add_entry1(s, TIFF_SAMPLES_PER_PIXEL, TIFF_SHORT, s->bpp_tab_size);

    add_entry1(s, TIFF_ROWSPERSTRIP, TIFF_LONG,     s->rps);
    add_entry(s,  TIFF_STRIP_SIZE,   TIFF_LONG,     strips, s->strip_sizes);
    add_entry(s,  TIFF_XRES,         TIFF_RATIONAL, 1,      res);
    add_entry(s,  TIFF_YRES,         TIFF_RATIONAL, 1,      res);
    add_entry1(s, TIFF_RES_UNIT,     TIFF_SHORT,    2);

    if (!(avctx->flags & CODEC_FLAG_BITEXACT))
        add_entry(s, TIFF_SOFTWARE_NAME, TIFF_STRING,
                  strlen(LIBAVCODEC_IDENT) + 1, LIBAVCODEC_IDENT);

    if (avctx->pix_fmt == AV_PIX_FMT_PAL8) {
        uint16_t pal[256 * 3];
        for (i = 0; i < 256; i++) {
            uint32_t rgb = *(uint32_t *) (p->data[1] + i * 4);
            pal[i]       = ((rgb >> 16) & 0xff) * 257;
            pal[i + 256] = ((rgb >>  8) & 0xff) * 257;
            pal[i + 512] =  (rgb        & 0xff) * 257;
        }
        add_entry(s, TIFF_PAL, TIFF_SHORT, 256 * 3, pal);
    }
    if (alpha)
        add_entry1(s,TIFF_EXTRASAMPLES,      TIFF_SHORT,            2);
    if (is_yuv) {
        /** according to CCIR Recommendation 601.1 */
        uint32_t refbw[12] = { 15, 1, 235, 1, 128, 1, 240, 1, 128, 1, 240, 1 };
        add_entry(s, TIFF_YCBCR_SUBSAMPLING, TIFF_SHORT,    2, s->subsampling);
        if (avctx->chroma_sample_location == AVCHROMA_LOC_TOPLEFT)
            add_entry1(s, TIFF_YCBCR_POSITIONING, TIFF_SHORT, 2);
        add_entry(s, TIFF_REFERENCE_BW,      TIFF_RATIONAL, 6, refbw);
    }
    // write offset to dir
    bytestream_put_le32(&offset, ptr - pkt->data);

    if (check_size(s, 6 + s->num_entries * 12)) {
        ret = AVERROR(EINVAL);
        goto fail;
    }
    bytestream_put_le16(&ptr, s->num_entries);  // write tag count
    bytestream_put_buffer(&ptr, s->entries, s->num_entries * 12);
    bytestream_put_le32(&ptr, 0);

    pkt->size   = ptr - pkt->data;
    pkt->flags |= AV_PKT_FLAG_KEY;
    *got_packet = 1;

fail:
    return ret < 0 ? ret : 0;
}

static av_cold int encode_close(AVCodecContext *avctx)
{
    TiffEncoderContext *s = avctx->priv_data;

    av_freep(&s->strip_sizes);
    av_freep(&s->strip_offsets);
    av_freep(&s->yuv_line);

    return 0;
}

static av_cold int encode_init(AVCodecContext *avctx)
{
    avctx->coded_frame = av_frame_alloc();
    if (!avctx->coded_frame)
        return AVERROR(ENOMEM);

    avctx->coded_frame->pict_type = AV_PICTURE_TYPE_I;
    avctx->coded_frame->key_frame = 1;

    return 0;
}

static av_cold int encode_close(AVCodecContext *avctx)
{
    av_frame_free(&avctx->coded_frame);
    return 0;
}

#define OFFSET(x) offsetof(TiffEncoderContext, x)
#define VE AV_OPT_FLAG_VIDEO_PARAM | AV_OPT_FLAG_ENCODING_PARAM
static const AVOption options[] = {
    {"dpi", "set the image resolution (in dpi)", OFFSET(dpi), AV_OPT_TYPE_INT, {.i64 = 72}, 1, 0x10000, AV_OPT_FLAG_VIDEO_PARAM|AV_OPT_FLAG_ENCODING_PARAM},
    { "compression_algo", NULL, OFFSET(compr), AV_OPT_TYPE_INT,   { .i64 = TIFF_PACKBITS }, TIFF_RAW, TIFF_DEFLATE, VE, "compression_algo" },
    { "packbits",         NULL, 0,             AV_OPT_TYPE_CONST, { .i64 = TIFF_PACKBITS }, 0,        0,            VE, "compression_algo" },
    { "raw",              NULL, 0,             AV_OPT_TYPE_CONST, { .i64 = TIFF_RAW      }, 0,        0,            VE, "compression_algo" },
    { "lzw",              NULL, 0,             AV_OPT_TYPE_CONST, { .i64 = TIFF_LZW      }, 0,        0,            VE, "compression_algo" },
#if CONFIG_ZLIB
    { "deflate",          NULL, 0,             AV_OPT_TYPE_CONST, { .i64 = TIFF_DEFLATE  }, 0,        0,            VE, "compression_algo" },
#endif
    { NULL },
};

static const AVClass tiffenc_class = {
    .class_name = "TIFF encoder",
    .item_name  = av_default_item_name,
    .option     = options,
    .version    = LIBAVUTIL_VERSION_INT,
};

AVCodec ff_tiff_encoder = {
    .name           = "tiff",
    .long_name      = NULL_IF_CONFIG_SMALL("TIFF image"),
    .type           = AVMEDIA_TYPE_VIDEO,
    .id             = AV_CODEC_ID_TIFF,
    .priv_data_size = sizeof(TiffEncoderContext),
    .init           = encode_init,
<<<<<<< HEAD
=======
    .close          = encode_close,
>>>>>>> 45bde93e
    .encode2        = encode_frame,
    .close          = encode_close,
    .pix_fmts       = (const enum AVPixelFormat[]) {
        AV_PIX_FMT_RGB24, AV_PIX_FMT_PAL8, AV_PIX_FMT_GRAY8,
        AV_PIX_FMT_GRAY8A, AV_PIX_FMT_GRAY16LE,
        AV_PIX_FMT_MONOBLACK, AV_PIX_FMT_MONOWHITE,
        AV_PIX_FMT_YUV420P, AV_PIX_FMT_YUV422P, AV_PIX_FMT_YUV440P, AV_PIX_FMT_YUV444P,
        AV_PIX_FMT_YUV410P, AV_PIX_FMT_YUV411P, AV_PIX_FMT_RGB48LE,
        AV_PIX_FMT_RGBA, AV_PIX_FMT_RGBA64LE,
        AV_PIX_FMT_NONE
    },
    .priv_class     = &tiffenc_class,
};<|MERGE_RESOLUTION|>--- conflicted
+++ resolved
@@ -222,18 +222,6 @@
     }
 }
 
-static av_cold int encode_init(AVCodecContext *avctx)
-{
-    TiffEncoderContext *s = avctx->priv_data;
-
-    avctx->coded_frame            = &s->picture;
-    avctx->coded_frame->pict_type = AV_PICTURE_TYPE_I;
-    avctx->coded_frame->key_frame = 1;
-    s->avctx = avctx;
-
-    return 0;
-}
-
 static int encode_frame(AVCodecContext *avctx, AVPacket *pkt,
                         const AVFrame *pict, int *got_packet)
 {
@@ -251,11 +239,6 @@
     int is_yuv = 0, alpha = 0;
     int shift_h, shift_v;
 
-<<<<<<< HEAD
-    *p = *pict;
-
-=======
->>>>>>> 45bde93e
     s->width          = avctx->width;
     s->height         = avctx->height;
     s->subsampling[0] = 1;
@@ -375,13 +358,8 @@
         zn               = 0;
         for (j = 0; j < s->rps; j++) {
             if (is_yuv) {
-<<<<<<< HEAD
-                pack_yuv(s, s->yuv_line, j);
+                pack_yuv(s, p, s->yuv_line, j);
                 memcpy(zbuf + zn, s->yuv_line, bytes_per_row);
-=======
-                pack_yuv(s, p, yuv_line, j);
-                memcpy(zbuf + zn, yuv_line, bytes_per_row);
->>>>>>> 45bde93e
                 j += s->subsampling[1] - 1;
             } else
                 memcpy(zbuf + j * bytes_per_row,
@@ -416,13 +394,8 @@
             s->strip_offsets[i / s->rps] = ptr - pkt->data;
         }
         if (is_yuv) {
-<<<<<<< HEAD
-            pack_yuv(s, s->yuv_line, i);
+            pack_yuv(s, p, s->yuv_line, i);
             ret = encode_strip(s, s->yuv_line, ptr, bytes_per_row, s->compr);
-=======
-            pack_yuv(s, p, yuv_line, i);
-            ret = encode_strip(s, yuv_line, ptr, bytes_per_row, s->compr);
->>>>>>> 45bde93e
             i  += s->subsampling[1] - 1;
         } else
             ret = encode_strip(s, p->data[0] + i * p->linesize[0],
@@ -509,32 +482,30 @@
     return ret < 0 ? ret : 0;
 }
 
+static av_cold int encode_init(AVCodecContext *avctx)
+{
+    TiffEncoderContext *s = avctx->priv_data;
+
+    avctx->coded_frame = av_frame_alloc();
+    if (!avctx->coded_frame)
+        return AVERROR(ENOMEM);
+
+    avctx->coded_frame->pict_type = AV_PICTURE_TYPE_I;
+    avctx->coded_frame->key_frame = 1;
+    s->avctx = avctx;
+
+    return 0;
+}
+
 static av_cold int encode_close(AVCodecContext *avctx)
 {
     TiffEncoderContext *s = avctx->priv_data;
 
+    av_frame_free(&avctx->coded_frame);
     av_freep(&s->strip_sizes);
     av_freep(&s->strip_offsets);
     av_freep(&s->yuv_line);
 
-    return 0;
-}
-
-static av_cold int encode_init(AVCodecContext *avctx)
-{
-    avctx->coded_frame = av_frame_alloc();
-    if (!avctx->coded_frame)
-        return AVERROR(ENOMEM);
-
-    avctx->coded_frame->pict_type = AV_PICTURE_TYPE_I;
-    avctx->coded_frame->key_frame = 1;
-
-    return 0;
-}
-
-static av_cold int encode_close(AVCodecContext *avctx)
-{
-    av_frame_free(&avctx->coded_frame);
     return 0;
 }
 
@@ -566,12 +537,8 @@
     .id             = AV_CODEC_ID_TIFF,
     .priv_data_size = sizeof(TiffEncoderContext),
     .init           = encode_init,
-<<<<<<< HEAD
-=======
     .close          = encode_close,
->>>>>>> 45bde93e
     .encode2        = encode_frame,
-    .close          = encode_close,
     .pix_fmts       = (const enum AVPixelFormat[]) {
         AV_PIX_FMT_RGB24, AV_PIX_FMT_PAL8, AV_PIX_FMT_GRAY8,
         AV_PIX_FMT_GRAY8A, AV_PIX_FMT_GRAY16LE,
