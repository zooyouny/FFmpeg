/*
 * MJPEG parser
 * Copyright (c) 2000, 2001 Fabrice Bellard
 * Copyright (c) 2003 Alex Beregszaszi
 * Copyright (c) 2003-2004 Michael Niedermayer
 *
 * This file is part of FFmpeg.
 *
 * FFmpeg is free software; you can redistribute it and/or
 * modify it under the terms of the GNU Lesser General Public
 * License as published by the Free Software Foundation; either
 * version 2.1 of the License, or (at your option) any later version.
 *
 * FFmpeg is distributed in the hope that it will be useful,
 * but WITHOUT ANY WARRANTY; without even the implied warranty of
 * MERCHANTABILITY or FITNESS FOR A PARTICULAR PURPOSE.  See the GNU
 * Lesser General Public License for more details.
 *
 * You should have received a copy of the GNU Lesser General Public
 * License along with FFmpeg; if not, write to the Free Software
 * Foundation, Inc., 51 Franklin Street, Fifth Floor, Boston, MA 02110-1301 USA
 */

/**
 * @file
 * MJPEG parser.
 */

#include "parser.h"

typedef struct MJPEGParserContext{
    ParseContext pc;
    int size;
}MJPEGParserContext;

/**
 * Find the end of the current frame in the bitstream.
 * @return the position of the first byte of the next frame, or -1
 */
static int find_frame_end(MJPEGParserContext *m, const uint8_t *buf, int buf_size){
    ParseContext *pc= &m->pc;
    int vop_found, i;
    uint32_t state;

    vop_found= pc->frame_start_found;
    state= pc->state;

    i=0;
    if(!vop_found){
        for(i=0; i<buf_size;){
            state= (state<<8) | buf[i];
            if(state>=0xFFC00000 && state<=0xFFFEFFFF){
                if(state>=0xFFD80000 && state<=0xFFD8FFFF){
                    i++;
                    vop_found=1;
                    break;
                }else if(state<0xFFD00000 || state>0xFFD9FFFF){
                    m->size= (state&0xFFFF)-1;
                }
            }
            if(m->size>0){
                int size= FFMIN(buf_size-i, m->size);
                i+=size;
                m->size-=size;
                state=0;
                continue;
            }else
                i++;
        }
    }

    if(vop_found){
        /* EOF considered as end of frame */
        if (buf_size == 0)
            return 0;
        for(; i<buf_size;){
            state= (state<<8) | buf[i];
            if(state>=0xFFC00000 && state<=0xFFFEFFFF){
                if(state>=0xFFD80000 && state<=0xFFD8FFFF){
                    pc->frame_start_found=0;
                    pc->state=0;
                    return i-3;
                } else if(state<0xFFD00000 || state>0xFFD9FFFF){
                    m->size= (state&0xFFFF)-1;
                }
            }
            if(m->size>0){
                int size= FFMIN(buf_size-i, m->size);
                i+=size;
                m->size-=size;
                state=0;
                continue;
            }else
                i++;
        }
    }
    pc->frame_start_found= vop_found;
    pc->state= state;
    return END_NOT_FOUND;
}

static int jpeg_parse(AVCodecParserContext *s,
                      AVCodecContext *avctx,
                      const uint8_t **poutbuf, int *poutbuf_size,
                      const uint8_t *buf, int buf_size)
{
    MJPEGParserContext *m = s->priv_data;
    ParseContext *pc = &m->pc;
    int next;

    if(s->flags & PARSER_FLAG_COMPLETE_FRAMES){
        next= buf_size;
    }else{
        next= find_frame_end(m, buf, buf_size);

        if (ff_combine_frame(pc, next, &buf, &buf_size) < 0) {
            *poutbuf = NULL;
            *poutbuf_size = 0;
            return buf_size;
        }
    }

    *poutbuf = buf;
    *poutbuf_size = buf_size;
    return next;
}


AVCodecParser ff_mjpeg_parser = {
<<<<<<< HEAD
    .codec_ids      = { CODEC_ID_MJPEG },
    .priv_data_size = sizeof(MJPEGParserContext),
=======
    .codec_ids      = { AV_CODEC_ID_MJPEG },
    .priv_data_size = sizeof(ParseContext),
>>>>>>> 36ef5369
    .parser_parse   = jpeg_parse,
    .parser_close   = ff_parse_close,
};<|MERGE_RESOLUTION|>--- conflicted
+++ resolved
@@ -127,13 +127,8 @@
 
 
 AVCodecParser ff_mjpeg_parser = {
-<<<<<<< HEAD
-    .codec_ids      = { CODEC_ID_MJPEG },
+    .codec_ids      = { AV_CODEC_ID_MJPEG },
     .priv_data_size = sizeof(MJPEGParserContext),
-=======
-    .codec_ids      = { AV_CODEC_ID_MJPEG },
-    .priv_data_size = sizeof(ParseContext),
->>>>>>> 36ef5369
     .parser_parse   = jpeg_parse,
     .parser_close   = ff_parse_close,
 };