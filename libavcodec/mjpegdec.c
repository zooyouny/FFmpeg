/*
 * MJPEG decoder
 * Copyright (c) 2000, 2001 Fabrice Bellard
 * Copyright (c) 2003 Alex Beregszaszi
 * Copyright (c) 2003-2004 Michael Niedermayer
 *
 * Support for external huffman table, various fixes (AVID workaround),
 * aspecting, new decode_frame mechanism and apple mjpeg-b support
 *                                  by Alex Beregszaszi
 *
 * This file is part of FFmpeg.
 *
 * FFmpeg is free software; you can redistribute it and/or
 * modify it under the terms of the GNU Lesser General Public
 * License as published by the Free Software Foundation; either
 * version 2.1 of the License, or (at your option) any later version.
 *
 * FFmpeg is distributed in the hope that it will be useful,
 * but WITHOUT ANY WARRANTY; without even the implied warranty of
 * MERCHANTABILITY or FITNESS FOR A PARTICULAR PURPOSE.  See the GNU
 * Lesser General Public License for more details.
 *
 * You should have received a copy of the GNU Lesser General Public
 * License along with FFmpeg; if not, write to the Free Software
 * Foundation, Inc., 51 Franklin Street, Fifth Floor, Boston, MA 02110-1301 USA
 */

/**
 * @file
 * MJPEG decoder.
 */

#include "libavutil/imgutils.h"
#include "libavutil/avassert.h"
#include "libavutil/opt.h"
#include "avcodec.h"
#include "dsputil.h"
#include "internal.h"
#include "mjpeg.h"
#include "mjpegdec.h"
#include "jpeglsdec.h"


static int build_vlc(VLC *vlc, const uint8_t *bits_table,
                     const uint8_t *val_table, int nb_codes,
                     int use_static, int is_ac)
{
    uint8_t huff_size[256] = { 0 };
    uint16_t huff_code[256];
    uint16_t huff_sym[256];
    int i;

    av_assert0(nb_codes <= 256);

    ff_mjpeg_build_huffman_codes(huff_size, huff_code, bits_table, val_table);

    for (i = 0; i < 256; i++)
        huff_sym[i] = i + 16 * is_ac;

    if (is_ac)
        huff_sym[0] = 16 * 256;

    return ff_init_vlc_sparse(vlc, 9, nb_codes, huff_size, 1, 1,
                              huff_code, 2, 2, huff_sym, 2, 2, use_static);
}

static void build_basic_mjpeg_vlc(MJpegDecodeContext *s)
{
    build_vlc(&s->vlcs[0][0], avpriv_mjpeg_bits_dc_luminance,
              avpriv_mjpeg_val_dc, 12, 0, 0);
    build_vlc(&s->vlcs[0][1], avpriv_mjpeg_bits_dc_chrominance,
              avpriv_mjpeg_val_dc, 12, 0, 0);
    build_vlc(&s->vlcs[1][0], avpriv_mjpeg_bits_ac_luminance,
              avpriv_mjpeg_val_ac_luminance, 251, 0, 1);
    build_vlc(&s->vlcs[1][1], avpriv_mjpeg_bits_ac_chrominance,
              avpriv_mjpeg_val_ac_chrominance, 251, 0, 1);
    build_vlc(&s->vlcs[2][0], avpriv_mjpeg_bits_ac_luminance,
              avpriv_mjpeg_val_ac_luminance, 251, 0, 0);
    build_vlc(&s->vlcs[2][1], avpriv_mjpeg_bits_ac_chrominance,
              avpriv_mjpeg_val_ac_chrominance, 251, 0, 0);
}

av_cold int ff_mjpeg_decode_init(AVCodecContext *avctx)
{
    MJpegDecodeContext *s = avctx->priv_data;

    if (!s->picture_ptr)
        s->picture_ptr = &s->picture;
    avcodec_get_frame_defaults(&s->picture);

    s->avctx = avctx;
    ff_dsputil_init(&s->dsp, avctx);
    ff_init_scantable(s->dsp.idct_permutation, &s->scantable, ff_zigzag_direct);
    s->buffer_size   = 0;
    s->buffer        = NULL;
    s->start_code    = -1;
    s->first_picture = 1;
    s->got_picture   = 0;
    s->org_height    = avctx->coded_height;
    avctx->chroma_sample_location = AVCHROMA_LOC_CENTER;

    build_basic_mjpeg_vlc(s);

    if (s->extern_huff) {
        av_log(avctx, AV_LOG_INFO, "using external huffman table\n");
        init_get_bits(&s->gb, avctx->extradata, avctx->extradata_size * 8);
        if (ff_mjpeg_decode_dht(s)) {
            av_log(avctx, AV_LOG_ERROR,
                   "error using external huffman table, switching back to internal\n");
            build_basic_mjpeg_vlc(s);
        }
    }
    if (avctx->field_order == AV_FIELD_BB) { /* quicktime icefloe 019 */
        s->interlace_polarity = 1;           /* bottom field first */
        av_log(avctx, AV_LOG_DEBUG, "bottom field first\n");
    }
    if (avctx->codec->id == AV_CODEC_ID_AMV)
        s->flipped = 1;

    return 0;
}


/* quantize tables */
int ff_mjpeg_decode_dqt(MJpegDecodeContext *s)
{
    int len, index, i, j;

    len = get_bits(&s->gb, 16) - 2;

    while (len >= 65) {
        int pr = get_bits(&s->gb, 4);
        if (pr > 1) {
            av_log(s->avctx, AV_LOG_ERROR, "dqt: invalid precision\n");
            return AVERROR_INVALIDDATA;
        }
        index = get_bits(&s->gb, 4);
        if (index >= 4)
            return -1;
        av_log(s->avctx, AV_LOG_DEBUG, "index=%d\n", index);
        /* read quant table */
        for (i = 0; i < 64; i++) {
            j = s->scantable.permutated[i];
            s->quant_matrixes[index][j] = get_bits(&s->gb, pr ? 16 : 8);
        }

        // XXX FIXME finetune, and perhaps add dc too
        s->qscale[index] = FFMAX(s->quant_matrixes[index][s->scantable.permutated[1]],
                                 s->quant_matrixes[index][s->scantable.permutated[8]]) >> 1;
        av_log(s->avctx, AV_LOG_DEBUG, "qscale[%d]: %d\n",
               index, s->qscale[index]);
        len -= 65;
    }
    return 0;
}

/* decode huffman tables and build VLC decoders */
int ff_mjpeg_decode_dht(MJpegDecodeContext *s)
{
    int len, index, i, class, n, v, code_max;
    uint8_t bits_table[17];
    uint8_t val_table[256];
    int ret = 0;

    len = get_bits(&s->gb, 16) - 2;

    while (len > 0) {
        if (len < 17)
            return AVERROR_INVALIDDATA;
        class = get_bits(&s->gb, 4);
        if (class >= 2)
            return AVERROR_INVALIDDATA;
        index = get_bits(&s->gb, 4);
        if (index >= 4)
            return AVERROR_INVALIDDATA;
        n = 0;
        for (i = 1; i <= 16; i++) {
            bits_table[i] = get_bits(&s->gb, 8);
            n += bits_table[i];
        }
        len -= 17;
        if (len < n || n > 256)
            return AVERROR_INVALIDDATA;

        code_max = 0;
        for (i = 0; i < n; i++) {
            v = get_bits(&s->gb, 8);
            if (v > code_max)
                code_max = v;
            val_table[i] = v;
        }
        len -= n;

        /* build VLC and flush previous vlc if present */
        ff_free_vlc(&s->vlcs[class][index]);
        av_log(s->avctx, AV_LOG_DEBUG, "class=%d index=%d nb_codes=%d\n",
               class, index, code_max + 1);
        if ((ret = build_vlc(&s->vlcs[class][index], bits_table, val_table,
                             code_max + 1, 0, class > 0)) < 0)
            return ret;

        if (class > 0) {
            ff_free_vlc(&s->vlcs[2][index]);
            if ((ret = build_vlc(&s->vlcs[2][index], bits_table, val_table,
                                 code_max + 1, 0, 0)) < 0)
                return ret;
        }
    }
    return 0;
}

int ff_mjpeg_decode_sof(MJpegDecodeContext *s)
{
    int len, nb_components, i, width, height, pix_fmt_id;
    int h_count[MAX_COMPONENTS];
    int v_count[MAX_COMPONENTS];

    s->cur_scan = 0;
    s->upscale_h = s->upscale_v = 0;

    /* XXX: verify len field validity */
    len     = get_bits(&s->gb, 16);
    s->bits = get_bits(&s->gb, 8);

    if (s->pegasus_rct)
        s->bits = 9;
    if (s->bits == 9 && !s->pegasus_rct)
        s->rct  = 1;    // FIXME ugly

    if (s->bits != 8 && !s->lossless) {
        av_log(s->avctx, AV_LOG_ERROR, "only 8 bits/component accepted\n");
        return -1;
    }

    if(s->lossless && s->avctx->lowres){
        av_log(s->avctx, AV_LOG_ERROR, "lowres is not possible with lossless jpeg\n");
        return -1;
    }

    height = get_bits(&s->gb, 16);
    width  = get_bits(&s->gb, 16);

    // HACK for odd_height.mov
    if (s->interlaced && s->width == width && s->height == height + 1)
        height= s->height;

    av_log(s->avctx, AV_LOG_DEBUG, "sof0: picture: %dx%d\n", width, height);
    if (av_image_check_size(width, height, 0, s->avctx))
        return AVERROR_INVALIDDATA;

    nb_components = get_bits(&s->gb, 8);
    if (nb_components <= 0 ||
        nb_components > MAX_COMPONENTS)
        return -1;
    if (s->interlaced && (s->bottom_field == !s->interlace_polarity)) {
        if (nb_components != s->nb_components) {
            av_log(s->avctx, AV_LOG_ERROR, "nb_components changing in interlaced picture\n");
            return AVERROR_INVALIDDATA;
        }
    }
    if (s->ls && !(s->bits <= 8 || nb_components == 1)) {
        av_log_missing_feature(s->avctx,
                               "For JPEG-LS anything except <= 8 bits/component"
                               " or 16-bit gray", 0);
        return AVERROR_PATCHWELCOME;
    }
    s->nb_components = nb_components;
    s->h_max         = 1;
    s->v_max         = 1;
    memset(h_count, 0, sizeof(h_count));
    memset(v_count, 0, sizeof(v_count));
    for (i = 0; i < nb_components; i++) {
        /* component id */
        s->component_id[i] = get_bits(&s->gb, 8) - 1;
        h_count[i]         = get_bits(&s->gb, 4);
        v_count[i]         = get_bits(&s->gb, 4);
        /* compute hmax and vmax (only used in interleaved case) */
        if (h_count[i] > s->h_max)
            s->h_max = h_count[i];
        if (v_count[i] > s->v_max)
            s->v_max = v_count[i];
        if (!h_count[i] || !v_count[i]) {
            av_log(s->avctx, AV_LOG_ERROR, "h/v_count is 0\n");
            return -1;
        }
        s->quant_index[i] = get_bits(&s->gb, 8);
        if (s->quant_index[i] >= 4) {
            av_log(s->avctx, AV_LOG_ERROR, "quant_index is invalid\n");
            return AVERROR_INVALIDDATA;
        }
        av_log(s->avctx, AV_LOG_DEBUG, "component %d %d:%d id: %d quant:%d\n",
               i, h_count[i], v_count[i],
               s->component_id[i], s->quant_index[i]);
    }

    if (s->ls && (s->h_max > 1 || s->v_max > 1)) {
        av_log_missing_feature(s->avctx, "Subsampling in JPEG-LS", 0);
        return AVERROR_PATCHWELCOME;
    }

    if (s->v_max == 1 && s->h_max == 1 && s->lossless==1 && nb_components==3)
        s->rgb = 1;

    /* if different size, realloc/alloc picture */
    if (   width != s->width || height != s->height
        || memcmp(s->h_count, h_count, sizeof(h_count[0])*nb_components)
        || memcmp(s->v_count, v_count, sizeof(v_count[0])*nb_components)) {
        av_freep(&s->qscale_table);

        s->width      = width;
        s->height     = height;
        memcpy(s->h_count, h_count, sizeof(h_count));
        memcpy(s->v_count, v_count, sizeof(v_count));
        s->interlaced = 0;
        s->got_picture = 0;

        /* test interlaced mode */
        if (s->first_picture   &&
            s->org_height != 0 &&
            s->height < ((s->org_height * 3) / 4)) {
            s->interlaced                    = 1;
            s->bottom_field                  = s->interlace_polarity;
            s->picture_ptr->interlaced_frame = 1;
            s->picture_ptr->top_field_first  = !s->interlace_polarity;
            height *= 2;
        }

        avcodec_set_dimensions(s->avctx, width, height);

        s->qscale_table  = av_mallocz((s->width + 15) / 16);
        s->first_picture = 0;
    }

    if (s->interlaced && (s->bottom_field == !s->interlace_polarity)) {
        if (s->progressive) {
            av_log_ask_for_sample(s->avctx, "progressively coded interlaced pictures not supported\n");
            return AVERROR_INVALIDDATA;
        }
    } else{
    /* XXX: not complete test ! */
    pix_fmt_id = (s->h_count[0] << 28) | (s->v_count[0] << 24) |
                 (s->h_count[1] << 20) | (s->v_count[1] << 16) |
                 (s->h_count[2] << 12) | (s->v_count[2] <<  8) |
                 (s->h_count[3] <<  4) |  s->v_count[3];
    av_log(s->avctx, AV_LOG_DEBUG, "pix fmt id %x\n", pix_fmt_id);
    /* NOTE we do not allocate pictures large enough for the possible
     * padding of h/v_count being 4 */
    if (!(pix_fmt_id & 0xD0D0D0D0))
        pix_fmt_id -= (pix_fmt_id & 0xF0F0F0F0) >> 1;
    if (!(pix_fmt_id & 0x0D0D0D0D))
        pix_fmt_id -= (pix_fmt_id & 0x0F0F0F0F) >> 1;

    switch (pix_fmt_id) {
    case 0x11111100:
        if (s->rgb)
            s->avctx->pix_fmt = AV_PIX_FMT_BGR24;
        else {
            if (s->component_id[0] == 'Q' && s->component_id[1] == 'F' && s->component_id[2] == 'A') {
                s->avctx->pix_fmt = AV_PIX_FMT_GBR24P;
            } else {
            s->avctx->pix_fmt = s->cs_itu601 ? AV_PIX_FMT_YUV444P : AV_PIX_FMT_YUVJ444P;
            s->avctx->color_range = s->cs_itu601 ? AVCOL_RANGE_MPEG : AVCOL_RANGE_JPEG;
            }
        }
        av_assert0(s->nb_components == 3);
        break;
    case 0x12121100:
    case 0x22122100:
        s->avctx->pix_fmt = s->cs_itu601 ? AV_PIX_FMT_YUV444P : AV_PIX_FMT_YUVJ444P;
        s->avctx->color_range = s->cs_itu601 ? AVCOL_RANGE_MPEG : AVCOL_RANGE_JPEG;
        s->upscale_v = 2;
        s->upscale_h = (pix_fmt_id == 0x22122100);
        s->chroma_height = s->height;
        break;
    case 0x21211100:
    case 0x22211200:
        s->avctx->pix_fmt = s->cs_itu601 ? AV_PIX_FMT_YUV444P : AV_PIX_FMT_YUVJ444P;
        s->avctx->color_range = s->cs_itu601 ? AVCOL_RANGE_MPEG : AVCOL_RANGE_JPEG;
        s->upscale_v = (pix_fmt_id == 0x22211200);
        s->upscale_h = 2;
        s->chroma_height = s->height;
        break;
    case 0x22221100:
        s->avctx->pix_fmt = s->cs_itu601 ? AV_PIX_FMT_YUV444P : AV_PIX_FMT_YUVJ444P;
        s->avctx->color_range = s->cs_itu601 ? AVCOL_RANGE_MPEG : AVCOL_RANGE_JPEG;
        s->upscale_v = 2;
        s->upscale_h = 2;
        s->chroma_height = s->height / 2;
        break;
    case 0x11000000:
    case 0x13000000:
    case 0x14000000:
    case 0x31000000:
    case 0x33000000:
    case 0x34000000:
    case 0x41000000:
    case 0x43000000:
    case 0x44000000:
        if(s->bits <= 8)
            s->avctx->pix_fmt = AV_PIX_FMT_GRAY8;
        else
            s->avctx->pix_fmt = AV_PIX_FMT_GRAY16;
        break;
    case 0x12111100:
    case 0x22211100:
    case 0x22112100:
        s->avctx->pix_fmt = s->cs_itu601 ? AV_PIX_FMT_YUV440P : AV_PIX_FMT_YUVJ440P;
        s->avctx->color_range = s->cs_itu601 ? AVCOL_RANGE_MPEG : AVCOL_RANGE_JPEG;
        s->upscale_h = (pix_fmt_id == 0x22211100) * 2 + (pix_fmt_id == 0x22112100);
        s->chroma_height = s->height / 2;
        break;
    case 0x21111100:
        s->avctx->pix_fmt = s->cs_itu601 ? AV_PIX_FMT_YUV422P : AV_PIX_FMT_YUVJ422P;
        s->avctx->color_range = s->cs_itu601 ? AVCOL_RANGE_MPEG : AVCOL_RANGE_JPEG;
        break;
    case 0x22121100:
    case 0x22111200:
        s->avctx->pix_fmt = s->cs_itu601 ? AV_PIX_FMT_YUV422P : AV_PIX_FMT_YUVJ422P;
        s->avctx->color_range = s->cs_itu601 ? AVCOL_RANGE_MPEG : AVCOL_RANGE_JPEG;
        s->upscale_v = (pix_fmt_id == 0x22121100) + 1;
        break;
    case 0x22111100:
        s->avctx->pix_fmt = s->cs_itu601 ? AV_PIX_FMT_YUV420P : AV_PIX_FMT_YUVJ420P;
        s->avctx->color_range = s->cs_itu601 ? AVCOL_RANGE_MPEG : AVCOL_RANGE_JPEG;
        break;
    default:
        av_log(s->avctx, AV_LOG_ERROR, "Unhandled pixel format 0x%x\n", pix_fmt_id);
        return AVERROR_PATCHWELCOME;
    }
    if ((s->upscale_h || s->upscale_v) && s->avctx->lowres) {
        av_log(s->avctx, AV_LOG_ERROR, "lowres not supported for weird subsampling\n");
        return AVERROR_PATCHWELCOME;
    }
    if (s->ls) {
        s->upscale_h = s->upscale_v = 0;
        if (s->nb_components > 1)
            s->avctx->pix_fmt = AV_PIX_FMT_RGB24;
        else if (s->bits <= 8)
            s->avctx->pix_fmt = AV_PIX_FMT_GRAY8;
        else
            s->avctx->pix_fmt = AV_PIX_FMT_GRAY16;
    }

    if (s->picture_ptr->data[0])
        s->avctx->release_buffer(s->avctx, s->picture_ptr);

    if (ff_get_buffer(s->avctx, s->picture_ptr) < 0) {
        av_log(s->avctx, AV_LOG_ERROR, "get_buffer() failed\n");
        return -1;
    }
    s->picture_ptr->pict_type = AV_PICTURE_TYPE_I;
    s->picture_ptr->key_frame = 1;
    s->got_picture            = 1;

    for (i = 0; i < 3; i++)
        s->linesize[i] = s->picture_ptr->linesize[i] << s->interlaced;

    av_dlog(s->avctx, "%d %d %d %d %d %d\n",
            s->width, s->height, s->linesize[0], s->linesize[1],
            s->interlaced, s->avctx->height);

    if (len != (8 + (3 * nb_components)))
        av_log(s->avctx, AV_LOG_DEBUG, "decode_sof0: error, len(%d) mismatch\n", len);
    }

    /* totally blank picture as progressive JPEG will only add details to it */
    if (s->progressive) {
        int bw = (width  + s->h_max * 8 - 1) / (s->h_max * 8);
        int bh = (height + s->v_max * 8 - 1) / (s->v_max * 8);
        for (i = 0; i < s->nb_components; i++) {
            int size = bw * bh * s->h_count[i] * s->v_count[i];
            av_freep(&s->blocks[i]);
            av_freep(&s->last_nnz[i]);
            s->blocks[i]       = av_malloc(size * sizeof(**s->blocks));
            s->last_nnz[i]     = av_mallocz(size * sizeof(**s->last_nnz));
            s->block_stride[i] = bw * s->h_count[i];
        }
        memset(s->coefs_finished, 0, sizeof(s->coefs_finished));
    }
    return 0;
}

static inline int mjpeg_decode_dc(MJpegDecodeContext *s, int dc_index)
{
    int code;
    code = get_vlc2(&s->gb, s->vlcs[0][dc_index].table, 9, 2);
    if (code < 0) {
        av_log(s->avctx, AV_LOG_WARNING,
               "mjpeg_decode_dc: bad vlc: %d:%d (%p)\n",
               0, dc_index, &s->vlcs[0][dc_index]);
        return 0xffff;
    }

    if (code)
        return get_xbits(&s->gb, code);
    else
        return 0;
}

/* decode block and dequantize */
static int decode_block(MJpegDecodeContext *s, int16_t *block, int component,
                        int dc_index, int ac_index, int16_t *quant_matrix)
{
    int code, i, j, level, val;

    /* DC coef */
    val = mjpeg_decode_dc(s, dc_index);
    if (val == 0xffff) {
        av_log(s->avctx, AV_LOG_ERROR, "error dc\n");
        return AVERROR_INVALIDDATA;
    }
    val = val * quant_matrix[0] + s->last_dc[component];
    s->last_dc[component] = val;
    block[0] = val;
    /* AC coefs */
    i = 0;
    {OPEN_READER(re, &s->gb);
    do {
        UPDATE_CACHE(re, &s->gb);
        GET_VLC(code, re, &s->gb, s->vlcs[1][ac_index].table, 9, 2);

        i += ((unsigned)code) >> 4;
            code &= 0xf;
        if (code) {
            if (code > MIN_CACHE_BITS - 16)
                UPDATE_CACHE(re, &s->gb);

            {
                int cache = GET_CACHE(re, &s->gb);
                int sign  = (~cache) >> 31;
                level     = (NEG_USR32(sign ^ cache,code) ^ sign) - sign;
            }

            LAST_SKIP_BITS(re, &s->gb, code);

            if (i > 63) {
                av_log(s->avctx, AV_LOG_ERROR, "error count: %d\n", i);
                return AVERROR_INVALIDDATA;
            }
            j        = s->scantable.permutated[i];
            block[j] = level * quant_matrix[j];
        }
    } while (i < 63);
    CLOSE_READER(re, &s->gb);}

    return 0;
}

static int decode_dc_progressive(MJpegDecodeContext *s, int16_t *block,
                                 int component, int dc_index,
                                 int16_t *quant_matrix, int Al)
{
    int val;
    s->dsp.clear_block(block);
    val = mjpeg_decode_dc(s, dc_index);
    if (val == 0xffff) {
        av_log(s->avctx, AV_LOG_ERROR, "error dc\n");
        return AVERROR_INVALIDDATA;
    }
    val = (val * quant_matrix[0] << Al) + s->last_dc[component];
    s->last_dc[component] = val;
    block[0] = val;
    return 0;
}

/* decode block and dequantize - progressive JPEG version */
static int decode_block_progressive(MJpegDecodeContext *s, int16_t *block,
                                    uint8_t *last_nnz, int ac_index,
                                    int16_t *quant_matrix,
                                    int ss, int se, int Al, int *EOBRUN)
{
    int code, i, j, level, val, run;

    if (*EOBRUN) {
        (*EOBRUN)--;
        return 0;
    }

    {
        OPEN_READER(re, &s->gb);
        for (i = ss; ; i++) {
            UPDATE_CACHE(re, &s->gb);
            GET_VLC(code, re, &s->gb, s->vlcs[2][ac_index].table, 9, 2);

            run = ((unsigned) code) >> 4;
            code &= 0xF;
            if (code) {
                i += run;
                if (code > MIN_CACHE_BITS - 16)
                    UPDATE_CACHE(re, &s->gb);

                {
                    int cache = GET_CACHE(re, &s->gb);
                    int sign  = (~cache) >> 31;
                    level     = (NEG_USR32(sign ^ cache,code) ^ sign) - sign;
                }

                LAST_SKIP_BITS(re, &s->gb, code);

                if (i >= se) {
                    if (i == se) {
                        j = s->scantable.permutated[se];
                        block[j] = level * quant_matrix[j] << Al;
                        break;
                    }
                    av_log(s->avctx, AV_LOG_ERROR, "error count: %d\n", i);
                    return AVERROR_INVALIDDATA;
                }
                j = s->scantable.permutated[i];
                block[j] = level * quant_matrix[j] << Al;
            } else {
                if (run == 0xF) {// ZRL - skip 15 coefficients
                    i += 15;
                    if (i >= se) {
                        av_log(s->avctx, AV_LOG_ERROR, "ZRL overflow: %d\n", i);
                        return AVERROR_INVALIDDATA;
                    }
                } else {
                    val = (1 << run);
                    if (run) {
                        UPDATE_CACHE(re, &s->gb);
                        val += NEG_USR32(GET_CACHE(re, &s->gb), run);
                        LAST_SKIP_BITS(re, &s->gb, run);
                    }
                    *EOBRUN = val - 1;
                    break;
                }
            }
        }
        CLOSE_READER(re, &s->gb);
    }

    if (i > *last_nnz)
        *last_nnz = i;

    return 0;
}

#define REFINE_BIT(j) {                                             \
    UPDATE_CACHE(re, &s->gb);                                       \
    sign = block[j] >> 15;                                          \
    block[j] += SHOW_UBITS(re, &s->gb, 1) *                         \
                ((quant_matrix[j] ^ sign) - sign) << Al;            \
    LAST_SKIP_BITS(re, &s->gb, 1);                                  \
}

#define ZERO_RUN                                                    \
for (; ; i++) {                                                     \
    if (i > last) {                                                 \
        i += run;                                                   \
        if (i > se) {                                               \
            av_log(s->avctx, AV_LOG_ERROR, "error count: %d\n", i); \
            return -1;                                              \
        }                                                           \
        break;                                                      \
    }                                                               \
    j = s->scantable.permutated[i];                                 \
    if (block[j])                                                   \
        REFINE_BIT(j)                                               \
    else if (run-- == 0)                                            \
        break;                                                      \
}

/* decode block and dequantize - progressive JPEG refinement pass */
static int decode_block_refinement(MJpegDecodeContext *s, int16_t *block,
                                   uint8_t *last_nnz,
                                   int ac_index, int16_t *quant_matrix,
                                   int ss, int se, int Al, int *EOBRUN)
{
    int code, i = ss, j, sign, val, run;
    int last    = FFMIN(se, *last_nnz);

    OPEN_READER(re, &s->gb);
    if (*EOBRUN) {
        (*EOBRUN)--;
    } else {
        for (; ; i++) {
            UPDATE_CACHE(re, &s->gb);
            GET_VLC(code, re, &s->gb, s->vlcs[2][ac_index].table, 9, 2);

            if (code & 0xF) {
                run = ((unsigned) code) >> 4;
                UPDATE_CACHE(re, &s->gb);
                val = SHOW_UBITS(re, &s->gb, 1);
                LAST_SKIP_BITS(re, &s->gb, 1);
                ZERO_RUN;
                j = s->scantable.permutated[i];
                val--;
                block[j] = ((quant_matrix[j]^val) - val) << Al;
                if (i == se) {
                    if (i > *last_nnz)
                        *last_nnz = i;
                    CLOSE_READER(re, &s->gb);
                    return 0;
                }
            } else {
                run = ((unsigned) code) >> 4;
                if (run == 0xF) {
                    ZERO_RUN;
                } else {
                    val = run;
                    run = (1 << run);
                    if (val) {
                        UPDATE_CACHE(re, &s->gb);
                        run += SHOW_UBITS(re, &s->gb, val);
                        LAST_SKIP_BITS(re, &s->gb, val);
                    }
                    *EOBRUN = run - 1;
                    break;
                }
            }
        }

        if (i > *last_nnz)
            *last_nnz = i;
    }

    for (; i <= last; i++) {
        j = s->scantable.permutated[i];
        if (block[j])
            REFINE_BIT(j)
    }
    CLOSE_READER(re, &s->gb);

    return 0;
}
#undef REFINE_BIT
#undef ZERO_RUN

static void handle_rstn(MJpegDecodeContext *s, int nb_components)
{
    int i;
    if (s->restart_interval) {
        s->restart_count--;
        if(s->restart_count == 0 && s->avctx->codec_id == AV_CODEC_ID_THP){
            align_get_bits(&s->gb);
            for (i = 0; i < nb_components; i++) /* reset dc */
                s->last_dc[i] = 1024;
        }

        i = 8 + ((-get_bits_count(&s->gb)) & 7);
        /* skip RSTn */
        if (s->restart_count == 0 && show_bits(&s->gb, i) == (1 << i) - 1) {
            int pos = get_bits_count(&s->gb);
            align_get_bits(&s->gb);
            while (get_bits_left(&s->gb) >= 8 && show_bits(&s->gb, 8) == 0xFF)
                skip_bits(&s->gb, 8);
            if (get_bits_left(&s->gb) >= 8 && (get_bits(&s->gb, 8) & 0xF8) == 0xD0) {
                for (i = 0; i < nb_components; i++) /* reset dc */
                    s->last_dc[i] = 1024;
            } else
                skip_bits_long(&s->gb, pos - get_bits_count(&s->gb));
        }
    }
}

static int ljpeg_decode_rgb_scan(MJpegDecodeContext *s, int nb_components, int predictor, int point_transform)
{
    int i, mb_x, mb_y;
    uint16_t (*buffer)[4];
    int left[3], top[3], topleft[3];
    const int linesize = s->linesize[0];
    const int mask     = (1 << s->bits) - 1;
    int resync_mb_y = 0;
    int resync_mb_x = 0;

    s->restart_count = s->restart_interval;

    av_fast_malloc(&s->ljpeg_buffer, &s->ljpeg_buffer_size,
                   (unsigned)s->mb_width * 4 * sizeof(s->ljpeg_buffer[0][0]));
    buffer = s->ljpeg_buffer;

    for (i = 0; i < 3; i++)
        buffer[0][i] = 1 << (s->bits - 1);

    for (mb_y = 0; mb_y < s->mb_height; mb_y++) {
        uint8_t *ptr = s->picture.data[0] + (linesize * mb_y);

        if (s->interlaced && s->bottom_field)
            ptr += linesize >> 1;

        for (i = 0; i < 3; i++)
            top[i] = left[i] = topleft[i] = buffer[0][i];

        for (mb_x = 0; mb_x < s->mb_width; mb_x++) {
            int modified_predictor = predictor;

            if (s->restart_interval && !s->restart_count){
                s->restart_count = s->restart_interval;
                resync_mb_x = mb_x;
                resync_mb_y = mb_y;
                for(i=0; i<3; i++)
                    top[i] = left[i]= topleft[i]= 1 << (s->bits - 1);
            }
            if (mb_y == resync_mb_y || mb_y == resync_mb_y+1 && mb_x < resync_mb_x || !mb_x)
                modified_predictor = 1;

            for (i=0;i<nb_components;i++) {
                int pred, dc;

                topleft[i] = top[i];
                top[i]     = buffer[mb_x][i];

                PREDICT(pred, topleft[i], top[i], left[i], modified_predictor);

                dc = mjpeg_decode_dc(s, s->dc_index[i]);
                if(dc == 0xFFFF)
                    return -1;

                left[i] = buffer[mb_x][i] =
                    mask & (pred + (dc << point_transform));
            }

            if (s->restart_interval && !--s->restart_count) {
                align_get_bits(&s->gb);
                skip_bits(&s->gb, 16); /* skip RSTn */
            }
        }

        if (s->rct) {
            for (mb_x = 0; mb_x < s->mb_width; mb_x++) {
                ptr[3*mb_x + 1] = buffer[mb_x][0] - ((buffer[mb_x][1] + buffer[mb_x][2] - 0x200) >> 2);
                ptr[3*mb_x + 0] = buffer[mb_x][1] + ptr[3*mb_x + 1];
                ptr[3*mb_x + 2] = buffer[mb_x][2] + ptr[3*mb_x + 1];
            }
        } else if (s->pegasus_rct) {
            for (mb_x = 0; mb_x < s->mb_width; mb_x++) {
                ptr[3*mb_x + 1] = buffer[mb_x][0] - ((buffer[mb_x][1] + buffer[mb_x][2]) >> 2);
                ptr[3*mb_x + 0] = buffer[mb_x][1] + ptr[3*mb_x + 1];
                ptr[3*mb_x + 2] = buffer[mb_x][2] + ptr[3*mb_x + 1];
            }
        } else {
            for(i=0; i<nb_components; i++) {
                int c= s->comp_index[i];
                for(mb_x = 0; mb_x < s->mb_width; mb_x++) {
                    ptr[3*mb_x+2-c] = buffer[mb_x][i];
                }
            }
        }
    }
    return 0;
}

static int ljpeg_decode_yuv_scan(MJpegDecodeContext *s, int predictor,
                                 int point_transform)
{
    int i, mb_x, mb_y;
    const int nb_components=s->nb_components;
    int bits= (s->bits+7)&~7;
    int resync_mb_y = 0;
    int resync_mb_x = 0;

    point_transform += bits - s->bits;

    av_assert0(nb_components>=1 && nb_components<=3);

    for (mb_y = 0; mb_y < s->mb_height; mb_y++) {
        for (mb_x = 0; mb_x < s->mb_width; mb_x++) {
            if (s->restart_interval && !s->restart_count){
                s->restart_count = s->restart_interval;
                resync_mb_x = mb_x;
                resync_mb_y = mb_y;
            }

            if(!mb_x || mb_y == resync_mb_y || mb_y == resync_mb_y+1 && mb_x < resync_mb_x || s->interlaced){
                int toprow  = mb_y == resync_mb_y || mb_y == resync_mb_y+1 && mb_x < resync_mb_x;
                int leftcol = !mb_x || mb_y == resync_mb_y && mb_x == resync_mb_x;
                for (i = 0; i < nb_components; i++) {
                    uint8_t *ptr;
                    uint16_t *ptr16;
                    int n, h, v, x, y, c, j, linesize;
                    n = s->nb_blocks[i];
                    c = s->comp_index[i];
                    h = s->h_scount[i];
                    v = s->v_scount[i];
                    x = 0;
                    y = 0;
                    linesize= s->linesize[c];

                    if(bits>8) linesize /= 2;

                    for(j=0; j<n; j++) {
                        int pred, dc;

                        dc = mjpeg_decode_dc(s, s->dc_index[i]);
                        if(dc == 0xFFFF)
                            return -1;
                        if(bits<=8){
                        ptr = s->picture.data[c] + (linesize * (v * mb_y + y)) + (h * mb_x + x); //FIXME optimize this crap
                        if(y==0 && toprow){
                            if(x==0 && leftcol){
                                pred= 1 << (bits - 1);
                            }else{
                                pred= ptr[-1];
                            }
                        }else{
                            if(x==0 && leftcol){
                                pred= ptr[-linesize];
                            }else{
                                PREDICT(pred, ptr[-linesize-1], ptr[-linesize], ptr[-1], predictor);
                            }
                        }

                        if (s->interlaced && s->bottom_field)
                            ptr += linesize >> 1;
                        pred &= (-1)<<(8-s->bits);
                        *ptr= pred + (dc << point_transform);
                        }else{
                            ptr16 = (uint16_t*)(s->picture.data[c] + 2*(linesize * (v * mb_y + y)) + 2*(h * mb_x + x)); //FIXME optimize this crap
                            if(y==0 && toprow){
                                if(x==0 && leftcol){
                                    pred= 1 << (bits - 1);
                                }else{
                                    pred= ptr16[-1];
                                }
                            }else{
                                if(x==0 && leftcol){
                                    pred= ptr16[-linesize];
                                }else{
                                    PREDICT(pred, ptr16[-linesize-1], ptr16[-linesize], ptr16[-1], predictor);
                                }
                            }

                            if (s->interlaced && s->bottom_field)
                                ptr16 += linesize >> 1;
                            pred &= (-1)<<(16-s->bits);
                            *ptr16= pred + (dc << point_transform);
                        }
                        if (++x == h) {
                            x = 0;
                            y++;
                        }
                    }
                }
            } else {
                for (i = 0; i < nb_components; i++) {
                    uint8_t *ptr;
                    uint16_t *ptr16;
                    int n, h, v, x, y, c, j, linesize, dc;
                    n        = s->nb_blocks[i];
                    c        = s->comp_index[i];
                    h        = s->h_scount[i];
                    v        = s->v_scount[i];
                    x        = 0;
                    y        = 0;
                    linesize = s->linesize[c];

                    if(bits>8) linesize /= 2;

                    for (j = 0; j < n; j++) {
                        int pred;

                        dc = mjpeg_decode_dc(s, s->dc_index[i]);
                        if(dc == 0xFFFF)
                            return -1;
                        if(bits<=8){
                            ptr = s->picture.data[c] +
                              (linesize * (v * mb_y + y)) +
                              (h * mb_x + x); //FIXME optimize this crap
                            PREDICT(pred, ptr[-linesize-1], ptr[-linesize], ptr[-1], predictor);

                            pred &= (-1)<<(8-s->bits);
                            *ptr = pred + (dc << point_transform);
                        }else{
                            ptr16 = (uint16_t*)(s->picture.data[c] + 2*(linesize * (v * mb_y + y)) + 2*(h * mb_x + x)); //FIXME optimize this crap
                            PREDICT(pred, ptr16[-linesize-1], ptr16[-linesize], ptr16[-1], predictor);

                            pred &= (-1)<<(16-s->bits);
                            *ptr16= pred + (dc << point_transform);
                        }

                        if (++x == h) {
                            x = 0;
                            y++;
                        }
                    }
                }
            }
            if (s->restart_interval && !--s->restart_count) {
                align_get_bits(&s->gb);
                skip_bits(&s->gb, 16); /* skip RSTn */
            }
        }
    }
    return 0;
}

static av_always_inline void mjpeg_copy_block(uint8_t *dst, const uint8_t *src,
                                              int linesize, int lowres)
{
    switch (lowres) {
    case 0: copy_block8(dst, src, linesize, linesize, 8);
        break;
    case 1: copy_block4(dst, src, linesize, linesize, 4);
        break;
    case 2: copy_block2(dst, src, linesize, linesize, 2);
        break;
    case 3: *dst = *src;
        break;
    }
}

static int mjpeg_decode_scan(MJpegDecodeContext *s, int nb_components, int Ah,
                             int Al, const uint8_t *mb_bitmask,
                             const AVFrame *reference)
{
    int i, mb_x, mb_y;
    uint8_t *data[MAX_COMPONENTS];
    const uint8_t *reference_data[MAX_COMPONENTS];
    int linesize[MAX_COMPONENTS];
    GetBitContext mb_bitmask_gb;

    if (mb_bitmask)
        init_get_bits(&mb_bitmask_gb, mb_bitmask, s->mb_width * s->mb_height);

    if (s->flipped && s->avctx->lowres) {
        av_log(s->avctx, AV_LOG_ERROR, "Can not flip image with lowres\n");
        s->flipped = 0;
    }

    for (i = 0; i < nb_components; i++) {
        int c   = s->comp_index[i];
        data[c] = s->picture_ptr->data[c];
        reference_data[c] = reference ? reference->data[c] : NULL;
        linesize[c] = s->linesize[c];
        s->coefs_finished[c] |= 1;
        if (s->flipped && !(s->avctx->flags & CODEC_FLAG_EMU_EDGE)) {
            // picture should be flipped upside-down for this codec
            int offset = (linesize[c] * (s->v_scount[i] *
                         (8 * s->mb_height - ((s->height / s->v_max) & 7)) - 1));
            data[c]           += offset;
            reference_data[c] += offset;
            linesize[c]       *= -1;
        }
    }

    for (mb_y = 0; mb_y < s->mb_height; mb_y++) {
        for (mb_x = 0; mb_x < s->mb_width; mb_x++) {
            const int copy_mb = mb_bitmask && !get_bits1(&mb_bitmask_gb);

            if (s->restart_interval && !s->restart_count)
                s->restart_count = s->restart_interval;

            if (get_bits_left(&s->gb) < 0) {
                av_log(s->avctx, AV_LOG_ERROR, "overread %d\n",
                       -get_bits_left(&s->gb));
                return AVERROR_INVALIDDATA;
            }
            for (i = 0; i < nb_components; i++) {
                uint8_t *ptr;
                int n, h, v, x, y, c, j;
                int block_offset;
                n = s->nb_blocks[i];
                c = s->comp_index[i];
                h = s->h_scount[i];
                v = s->v_scount[i];
                x = 0;
                y = 0;
                for (j = 0; j < n; j++) {
                    block_offset = (((linesize[c] * (v * mb_y + y) * 8) +
                                     (h * mb_x + x) * 8) >> s->avctx->lowres);

                    if (s->interlaced && s->bottom_field)
                        block_offset += linesize[c] >> 1;
                    ptr = data[c] + block_offset;
                    if (!s->progressive) {
                        if (copy_mb)
                            mjpeg_copy_block(ptr, reference_data[c] + block_offset,
                                             linesize[c], s->avctx->lowres);
                        else {
                            s->dsp.clear_block(s->block);
                            if (decode_block(s, s->block, i,
                                             s->dc_index[i], s->ac_index[i],
                                             s->quant_matrixes[s->quant_index[c]]) < 0) {
                                av_log(s->avctx, AV_LOG_ERROR,
                                       "error y=%d x=%d\n", mb_y, mb_x);
                                return AVERROR_INVALIDDATA;
                            }
                            s->dsp.idct_put(ptr, linesize[c], s->block);
                        }
                    } else {
                        int block_idx  = s->block_stride[c] * (v * mb_y + y) +
                                         (h * mb_x + x);
                        int16_t *block = s->blocks[c][block_idx];
                        if (Ah)
                            block[0] += get_bits1(&s->gb) *
                                        s->quant_matrixes[s->quant_index[c]][0] << Al;
                        else if (decode_dc_progressive(s, block, i, s->dc_index[i],
                                                       s->quant_matrixes[s->quant_index[c]],
                                                       Al) < 0) {
                            av_log(s->avctx, AV_LOG_ERROR,
                                   "error y=%d x=%d\n", mb_y, mb_x);
                            return AVERROR_INVALIDDATA;
                        }
                    }
                    av_dlog(s->avctx, "mb: %d %d processed\n", mb_y, mb_x);
                    av_dlog(s->avctx, "%d %d %d %d %d %d %d %d \n",
                            mb_x, mb_y, x, y, c, s->bottom_field,
                            (v * mb_y + y) * 8, (h * mb_x + x) * 8);
                    if (++x == h) {
                        x = 0;
                        y++;
                    }
                }
            }

            handle_rstn(s, nb_components);
        }
    }
    return 0;
}

static int mjpeg_decode_scan_progressive_ac(MJpegDecodeContext *s, int ss,
                                            int se, int Ah, int Al)
{
    int mb_x, mb_y;
    int EOBRUN = 0;
    int c = s->comp_index[0];
    uint8_t *data = s->picture.data[c];
    int linesize  = s->linesize[c];
    int last_scan = 0;
    int16_t *quant_matrix = s->quant_matrixes[s->quant_index[c]];

    if (se > 63) {
        av_log(s->avctx, AV_LOG_ERROR, "SE %d is too large\n", se);
        return AVERROR_INVALIDDATA;
    }

    if (!Al) {
        s->coefs_finished[c] |= (1LL << (se + 1)) - (1LL << ss);
        last_scan = !~s->coefs_finished[c];
    }

    if (s->interlaced && s->bottom_field)
        data += linesize >> 1;

    s->restart_count = 0;

    for (mb_y = 0; mb_y < s->mb_height; mb_y++) {
        uint8_t *ptr     = data + (mb_y * linesize * 8 >> s->avctx->lowres);
        int block_idx    = mb_y * s->block_stride[c];
        int16_t (*block)[64] = &s->blocks[c][block_idx];
        uint8_t *last_nnz    = &s->last_nnz[c][block_idx];
        for (mb_x = 0; mb_x < s->mb_width; mb_x++, block++, last_nnz++) {
                int ret;
                if (s->restart_interval && !s->restart_count)
                    s->restart_count = s->restart_interval;

                if (Ah)
                    ret = decode_block_refinement(s, *block, last_nnz, s->ac_index[0],
                                                  quant_matrix, ss, se, Al, &EOBRUN);
                else
                    ret = decode_block_progressive(s, *block, last_nnz, s->ac_index[0],
                                                   quant_matrix, ss, se, Al, &EOBRUN);
                if (ret < 0) {
                    av_log(s->avctx, AV_LOG_ERROR,
                           "error y=%d x=%d\n", mb_y, mb_x);
                    return AVERROR_INVALIDDATA;
                }

            if (last_scan) {
                    s->dsp.idct_put(ptr, linesize, *block);
                    ptr += 8 >> s->avctx->lowres;
            }
            handle_rstn(s, 0);
        }
    }
    return 0;
}

int ff_mjpeg_decode_sos(MJpegDecodeContext *s, const uint8_t *mb_bitmask,
                        const AVFrame *reference)
{
    int len, nb_components, i, h, v, predictor, point_transform;
    int index, id, ret;
    const int block_size = s->lossless ? 1 : 8;
    int ilv, prev_shift;

    if (!s->got_picture) {
        av_log(s->avctx, AV_LOG_WARNING,
                "Can not process SOS before SOF, skipping\n");
        return -1;
    }

    av_assert0(s->picture_ptr->data[0]);
    /* XXX: verify len field validity */
    len = get_bits(&s->gb, 16);
    nb_components = get_bits(&s->gb, 8);
    if (nb_components == 0 || nb_components > MAX_COMPONENTS) {
        av_log(s->avctx, AV_LOG_ERROR,
               "decode_sos: nb_components (%d) unsupported\n", nb_components);
        return AVERROR_PATCHWELCOME;
    }
    if (len != 6 + 2 * nb_components) {
        av_log(s->avctx, AV_LOG_ERROR, "decode_sos: invalid len (%d)\n", len);
        return AVERROR_INVALIDDATA;
    }
    for (i = 0; i < nb_components; i++) {
        id = get_bits(&s->gb, 8) - 1;
        av_log(s->avctx, AV_LOG_DEBUG, "component: %d\n", id);
        /* find component index */
        for (index = 0; index < s->nb_components; index++)
            if (id == s->component_id[index])
                break;
        if (index == s->nb_components) {
            av_log(s->avctx, AV_LOG_ERROR,
                   "decode_sos: index(%d) out of components\n", index);
            return AVERROR_INVALIDDATA;
        }
        /* Metasoft MJPEG codec has Cb and Cr swapped */
        if (s->avctx->codec_tag == MKTAG('M', 'T', 'S', 'J')
            && nb_components == 3 && s->nb_components == 3 && i)
            index = 3 - i;

        if(nb_components == 3 && s->nb_components == 3 && s->avctx->pix_fmt == AV_PIX_FMT_GBR24P)
            index = (i+2)%3;
        if(nb_components == 1 && s->nb_components == 3 && s->avctx->pix_fmt == AV_PIX_FMT_GBR24P)
            index = (index+2)%3;

        s->comp_index[i] = index;

        s->nb_blocks[i] = s->h_count[index] * s->v_count[index];
        s->h_scount[i]  = s->h_count[index];
        s->v_scount[i]  = s->v_count[index];

        s->dc_index[i] = get_bits(&s->gb, 4);
        s->ac_index[i] = get_bits(&s->gb, 4);

        if (s->dc_index[i] <  0 || s->ac_index[i] < 0 ||
            s->dc_index[i] >= 4 || s->ac_index[i] >= 4)
            goto out_of_range;
        if (!s->vlcs[0][s->dc_index[i]].table || !(s->progressive ? s->vlcs[2][s->ac_index[0]].table : s->vlcs[1][s->ac_index[i]].table))
            goto out_of_range;
    }

    predictor = get_bits(&s->gb, 8);       /* JPEG Ss / lossless JPEG predictor /JPEG-LS NEAR */
    ilv = get_bits(&s->gb, 8);             /* JPEG Se / JPEG-LS ILV */
    if(s->avctx->codec_tag != AV_RL32("CJPG")){
        prev_shift      = get_bits(&s->gb, 4); /* Ah */
        point_transform = get_bits(&s->gb, 4); /* Al */
    }else
        prev_shift = point_transform = 0;

    if (nb_components > 1) {
        /* interleaved stream */
        s->mb_width  = (s->width  + s->h_max * block_size - 1) / (s->h_max * block_size);
        s->mb_height = (s->height + s->v_max * block_size - 1) / (s->v_max * block_size);
    } else if (!s->ls) { /* skip this for JPEG-LS */
        h = s->h_max / s->h_scount[0];
        v = s->v_max / s->v_scount[0];
        s->mb_width     = (s->width  + h * block_size - 1) / (h * block_size);
        s->mb_height    = (s->height + v * block_size - 1) / (v * block_size);
        s->nb_blocks[0] = 1;
        s->h_scount[0]  = 1;
        s->v_scount[0]  = 1;
    }

    if (s->avctx->debug & FF_DEBUG_PICT_INFO)
        av_log(s->avctx, AV_LOG_DEBUG, "%s %s p:%d >>:%d ilv:%d bits:%d skip:%d %s comp:%d\n",
               s->lossless ? "lossless" : "sequential DCT", s->rgb ? "RGB" : "",
               predictor, point_transform, ilv, s->bits, s->mjpb_skiptosod,
               s->pegasus_rct ? "PRCT" : (s->rct ? "RCT" : ""), nb_components);


    /* mjpeg-b can have padding bytes between sos and image data, skip them */
    for (i = s->mjpb_skiptosod; i > 0; i--)
        skip_bits(&s->gb, 8);

next_field:
    for (i = 0; i < nb_components; i++)
        s->last_dc[i] = 1024;

    if (s->lossless) {
        av_assert0(s->picture_ptr == &s->picture);
        if (CONFIG_JPEGLS_DECODER && s->ls) {
//            for () {
//            reset_ls_coding_parameters(s, 0);

            if ((ret = ff_jpegls_decode_picture(s, predictor,
                                                point_transform, ilv)) < 0)
                return ret;
        } else {
            if (s->rgb) {
                if ((ret = ljpeg_decode_rgb_scan(s, nb_components, predictor, point_transform)) < 0)
                    return ret;
            } else {
                if ((ret = ljpeg_decode_yuv_scan(s, predictor, point_transform)) < 0)
                    return ret;
            }
        }
    } else {
        if (s->progressive && predictor) {
            av_assert0(s->picture_ptr == &s->picture);
            if ((ret = mjpeg_decode_scan_progressive_ac(s, predictor,
                                                        ilv, prev_shift,
                                                        point_transform)) < 0)
                return ret;
        } else {
            if ((ret = mjpeg_decode_scan(s, nb_components,
                                         prev_shift, point_transform,
                                         mb_bitmask, reference)) < 0)
                return ret;
        }
    }

    if (s->interlaced &&
        get_bits_left(&s->gb) > 32 &&
        show_bits(&s->gb, 8) == 0xFF) {
        GetBitContext bak = s->gb;
        align_get_bits(&bak);
        if (show_bits(&bak, 16) == 0xFFD1) {
            av_log(s->avctx, AV_LOG_DEBUG, "AVRn interlaced picture marker found\n");
            s->gb = bak;
            skip_bits(&s->gb, 16);
            s->bottom_field ^= 1;

            goto next_field;
        }
    }

    emms_c();
    return 0;
 out_of_range:
    av_log(s->avctx, AV_LOG_ERROR, "decode_sos: ac/dc index out of range\n");
    return AVERROR_INVALIDDATA;
}

static int mjpeg_decode_dri(MJpegDecodeContext *s)
{
    if (get_bits(&s->gb, 16) != 4)
        return AVERROR_INVALIDDATA;
    s->restart_interval = get_bits(&s->gb, 16);
    s->restart_count    = 0;
    av_log(s->avctx, AV_LOG_DEBUG, "restart interval: %d\n",
           s->restart_interval);

    return 0;
}

static int mjpeg_decode_app(MJpegDecodeContext *s)
{
    int len, id, i;

    len = get_bits(&s->gb, 16);
    if (len < 5)
        return AVERROR_INVALIDDATA;
    if (8 * len > get_bits_left(&s->gb))
        return AVERROR_INVALIDDATA;

    id   = get_bits_long(&s->gb, 32);
    id   = av_be2ne32(id);
    len -= 6;

    if (s->avctx->debug & FF_DEBUG_STARTCODE)
        av_log(s->avctx, AV_LOG_DEBUG, "APPx %8X\n", id);

    /* Buggy AVID, it puts EOI only at every 10th frame. */
    /* Also, this fourcc is used by non-avid files too, it holds some
       information, but it's always present in AVID-created files. */
    if (id == AV_RL32("AVI1")) {
        /* structure:
            4bytes      AVI1
            1bytes      polarity
            1bytes      always zero
            4bytes      field_size
            4bytes      field_size_less_padding
        */
            s->buggy_avid = 1;
        i = get_bits(&s->gb, 8); len--;
        av_log(s->avctx, AV_LOG_DEBUG, "polarity %d\n", i);
#if 0
        skip_bits(&s->gb, 8);
        skip_bits(&s->gb, 32);
        skip_bits(&s->gb, 32);
        len -= 10;
#endif
        goto out;
    }

//    len -= 2;

    if (id == AV_RL32("JFIF")) {
        int t_w, t_h, v1, v2;
        skip_bits(&s->gb, 8); /* the trailing zero-byte */
        v1 = get_bits(&s->gb, 8);
        v2 = get_bits(&s->gb, 8);
        skip_bits(&s->gb, 8);

        s->avctx->sample_aspect_ratio.num = get_bits(&s->gb, 16);
        s->avctx->sample_aspect_ratio.den = get_bits(&s->gb, 16);

        if (s->avctx->debug & FF_DEBUG_PICT_INFO)
            av_log(s->avctx, AV_LOG_INFO,
                   "mjpeg: JFIF header found (version: %x.%x) SAR=%d/%d\n",
                   v1, v2,
                   s->avctx->sample_aspect_ratio.num,
                   s->avctx->sample_aspect_ratio.den);

        t_w = get_bits(&s->gb, 8);
        t_h = get_bits(&s->gb, 8);
        if (t_w && t_h) {
            /* skip thumbnail */
            if (len -10 - (t_w * t_h * 3) > 0)
                len -= t_w * t_h * 3;
        }
        len -= 10;
        goto out;
    }

    if (id == AV_RL32("Adob") && (get_bits(&s->gb, 8) == 'e')) {
        if (s->avctx->debug & FF_DEBUG_PICT_INFO)
            av_log(s->avctx, AV_LOG_INFO, "mjpeg: Adobe header found\n");
        skip_bits(&s->gb, 16); /* version */
        skip_bits(&s->gb, 16); /* flags0 */
        skip_bits(&s->gb, 16); /* flags1 */
        skip_bits(&s->gb,  8); /* transform */
        len -= 7;
        goto out;
    }

    if (id == AV_RL32("LJIF")) {
        if (s->avctx->debug & FF_DEBUG_PICT_INFO)
            av_log(s->avctx, AV_LOG_INFO,
                   "Pegasus lossless jpeg header found\n");
        skip_bits(&s->gb, 16); /* version ? */
        skip_bits(&s->gb, 16); /* unknown always 0? */
        skip_bits(&s->gb, 16); /* unknown always 0? */
        skip_bits(&s->gb, 16); /* unknown always 0? */
        switch (get_bits(&s->gb, 8)) {
        case 1:
            s->rgb         = 1;
            s->pegasus_rct = 0;
            break;
        case 2:
            s->rgb         = 1;
            s->pegasus_rct = 1;
            break;
        default:
            av_log(s->avctx, AV_LOG_ERROR, "unknown colorspace\n");
        }
        len -= 9;
        goto out;
    }

    /* Apple MJPEG-A */
    if ((s->start_code == APP1) && (len > (0x28 - 8))) {
        id   = get_bits_long(&s->gb, 32);
        id   = av_be2ne32(id);
        len -= 4;
        /* Apple MJPEG-A */
        if (id == AV_RL32("mjpg")) {
#if 0
            skip_bits(&s->gb, 32); /* field size */
            skip_bits(&s->gb, 32); /* pad field size */
            skip_bits(&s->gb, 32); /* next off */
            skip_bits(&s->gb, 32); /* quant off */
            skip_bits(&s->gb, 32); /* huff off */
            skip_bits(&s->gb, 32); /* image off */
            skip_bits(&s->gb, 32); /* scan off */
            skip_bits(&s->gb, 32); /* data off */
#endif
            if (s->avctx->debug & FF_DEBUG_PICT_INFO)
                av_log(s->avctx, AV_LOG_INFO, "mjpeg: Apple MJPEG-A header found\n");
        }
    }

out:
    /* slow but needed for extreme adobe jpegs */
    if (len < 0)
        av_log(s->avctx, AV_LOG_ERROR,
               "mjpeg: error, decode_app parser read over the end\n");
    while (--len > 0)
        skip_bits(&s->gb, 8);

    return 0;
}

static int mjpeg_decode_com(MJpegDecodeContext *s)
{
    int len = get_bits(&s->gb, 16);
    if (len >= 2 && 8 * len - 16 <= get_bits_left(&s->gb)) {
        char *cbuf = av_malloc(len - 1);
        if (cbuf) {
            int i;
            for (i = 0; i < len - 2; i++)
                cbuf[i] = get_bits(&s->gb, 8);
            if (i > 0 && cbuf[i - 1] == '\n')
                cbuf[i - 1] = 0;
            else
                cbuf[i] = 0;

            if (s->avctx->debug & FF_DEBUG_PICT_INFO)
                av_log(s->avctx, AV_LOG_INFO, "comment: '%s'\n", cbuf);

            /* buggy avid, it puts EOI only at every 10th frame */
            if (!strcmp(cbuf, "AVID")) {
                s->buggy_avid = 1;
            } else if (!strcmp(cbuf, "CS=ITU601"))
                s->cs_itu601 = 1;
            else if ((len > 31 && !strncmp(cbuf, "Intel(R) JPEG Library, version 1", 32)) ||
                     (len > 19 && !strncmp(cbuf, "Metasoft MJPEG Codec", 20)))
                s->flipped = 1;

            av_free(cbuf);
        }
    }

    return 0;
}

/* return the 8 bit start code value and update the search
   state. Return -1 if no start code found */
static int find_marker(const uint8_t **pbuf_ptr, const uint8_t *buf_end)
{
    const uint8_t *buf_ptr;
    unsigned int v, v2;
    int val;
    int skipped = 0;

    buf_ptr = *pbuf_ptr;
    while (buf_ptr < buf_end) {
        v  = *buf_ptr++;
        v2 = *buf_ptr;
        if ((v == 0xff) && (v2 >= 0xc0) && (v2 <= 0xfe) && buf_ptr < buf_end) {
            val = *buf_ptr++;
            goto found;
        }
        skipped++;
    }
    val = -1;
found:
    av_dlog(NULL, "find_marker skipped %d bytes\n", skipped);
    *pbuf_ptr = buf_ptr;
    return val;
}

int ff_mjpeg_find_marker(MJpegDecodeContext *s,
                         const uint8_t **buf_ptr, const uint8_t *buf_end,
                         const uint8_t **unescaped_buf_ptr,
                         int *unescaped_buf_size)
{
    int start_code;
    start_code = find_marker(buf_ptr, buf_end);

    av_fast_padded_malloc(&s->buffer, &s->buffer_size, buf_end - *buf_ptr);
    if (!s->buffer)
        return AVERROR(ENOMEM);

    /* unescape buffer of SOS, use special treatment for JPEG-LS */
    if (start_code == SOS && !s->ls) {
        const uint8_t *src = *buf_ptr;
        uint8_t *dst = s->buffer;

        while (src < buf_end) {
            uint8_t x = *(src++);

            *(dst++) = x;
            if (s->avctx->codec_id != AV_CODEC_ID_THP) {
                if (x == 0xff) {
                    while (src < buf_end && x == 0xff)
                        x = *(src++);

                    if (x >= 0xd0 && x <= 0xd7)
                        *(dst++) = x;
                    else if (x)
                        break;
                }
            }
        }
        *unescaped_buf_ptr  = s->buffer;
        *unescaped_buf_size = dst - s->buffer;
        memset(s->buffer + *unescaped_buf_size, 0,
               FF_INPUT_BUFFER_PADDING_SIZE);

        av_log(s->avctx, AV_LOG_DEBUG, "escaping removed %td bytes\n",
               (buf_end - *buf_ptr) - (dst - s->buffer));
    } else if (start_code == SOS && s->ls) {
        const uint8_t *src = *buf_ptr;
        uint8_t *dst  = s->buffer;
        int bit_count = 0;
        int t = 0, b = 0;
        PutBitContext pb;

        s->cur_scan++;

        /* find marker */
        while (src + t < buf_end) {
            uint8_t x = src[t++];
            if (x == 0xff) {
                while ((src + t < buf_end) && x == 0xff)
                    x = src[t++];
                if (x & 0x80) {
                    t -= FFMIN(2, t);
                    break;
                }
            }
        }
        bit_count = t * 8;
        init_put_bits(&pb, dst, t);

        /* unescape bitstream */
        while (b < t) {
            uint8_t x = src[b++];
            put_bits(&pb, 8, x);
            if (x == 0xFF) {
                x = src[b++];
                put_bits(&pb, 7, x);
                bit_count--;
            }
        }
        flush_put_bits(&pb);

        *unescaped_buf_ptr  = dst;
        *unescaped_buf_size = (bit_count + 7) >> 3;
        memset(s->buffer + *unescaped_buf_size, 0,
               FF_INPUT_BUFFER_PADDING_SIZE);
    } else {
        *unescaped_buf_ptr  = *buf_ptr;
        *unescaped_buf_size = buf_end - *buf_ptr;
    }

    return start_code;
}

int ff_mjpeg_decode_frame(AVCodecContext *avctx, void *data, int *got_frame,
                          AVPacket *avpkt)
{
    const uint8_t *buf = avpkt->data;
    int buf_size       = avpkt->size;
    MJpegDecodeContext *s = avctx->priv_data;
    const uint8_t *buf_end, *buf_ptr;
    const uint8_t *unescaped_buf_ptr;
    int unescaped_buf_size;
    int start_code;
    int i, index;
    int ret = 0;
    AVFrame *picture = data;

    buf_ptr = buf;
    buf_end = buf + buf_size;
    while (buf_ptr < buf_end) {
        /* find start next marker */
        start_code = ff_mjpeg_find_marker(s, &buf_ptr, buf_end,
                                          &unescaped_buf_ptr,
                                          &unescaped_buf_size);
        /* EOF */
        if (start_code < 0) {
            goto the_end;
        } else if (unescaped_buf_size > (1U<<28)) {
            av_log(avctx, AV_LOG_ERROR, "MJPEG packet 0x%x too big (0x%x/0x%x), corrupt data?\n",
                   start_code, unescaped_buf_size, buf_size);
            return AVERROR_INVALIDDATA;
        } else {
            av_log(avctx, AV_LOG_DEBUG, "marker=%x avail_size_in_buf=%td\n",
                   start_code, buf_end - buf_ptr);

            init_get_bits(&s->gb, unescaped_buf_ptr, unescaped_buf_size * 8);

            s->start_code = start_code;
            if (s->avctx->debug & FF_DEBUG_STARTCODE)
                av_log(avctx, AV_LOG_DEBUG, "startcode: %X\n", start_code);

            /* process markers */
            if (start_code >= 0xd0 && start_code <= 0xd7)
                av_log(avctx, AV_LOG_DEBUG,
                       "restart marker: %d\n", start_code & 0x0f);
                /* APP fields */
            else if (start_code >= APP0 && start_code <= APP15)
                mjpeg_decode_app(s);
                /* Comment */
            else if (start_code == COM)
                mjpeg_decode_com(s);

            ret = -1;
            switch (start_code) {
            case SOI:
                s->restart_interval = 0;
                s->restart_count    = 0;
                /* nothing to do on SOI */
                break;
            case DQT:
                ff_mjpeg_decode_dqt(s);
                break;
            case DHT:
                if ((ret = ff_mjpeg_decode_dht(s)) < 0) {
                    av_log(avctx, AV_LOG_ERROR, "huffman table decode error\n");
                    goto fail;
                }
                break;
            case SOF0:
            case SOF1:
                s->lossless    = 0;
                s->ls          = 0;
                s->progressive = 0;
                if ((ret = ff_mjpeg_decode_sof(s)) < 0)
                    goto fail;
                break;
            case SOF2:
                s->lossless    = 0;
                s->ls          = 0;
                s->progressive = 1;
                if ((ret = ff_mjpeg_decode_sof(s)) < 0)
                    goto fail;
                break;
            case SOF3:
                s->lossless    = 1;
                s->ls          = 0;
                s->progressive = 0;
                if ((ret = ff_mjpeg_decode_sof(s)) < 0)
                    goto fail;
                break;
            case SOF48:
                s->lossless    = 1;
                s->ls          = 1;
                s->progressive = 0;
                if ((ret = ff_mjpeg_decode_sof(s)) < 0)
                    goto fail;
                break;
            case LSE:
                if (!CONFIG_JPEGLS_DECODER ||
                    (ret = ff_jpegls_decode_lse(s)) < 0)
                    goto fail;
                break;
            case EOI:
eoi_parser:
                s->cur_scan = 0;
                if (!s->got_picture) {
                    av_log(avctx, AV_LOG_WARNING,
                           "Found EOI before any SOF, ignoring\n");
                    break;
                }
                if (s->interlaced) {
                    s->bottom_field ^= 1;
                    /* if not bottom field, do not output image yet */
                    if (s->bottom_field == !s->interlace_polarity)
<<<<<<< HEAD
                        break;
                }
                    *picture   = *s->picture_ptr;
                    *got_frame = 1;
                    s->got_picture = 0;

                    if (!s->lossless) {
                        picture->quality      = FFMAX3(s->qscale[0],
                                                       s->qscale[1],
                                                       s->qscale[2]);
                        picture->qstride      = 0;
                        picture->qscale_table = s->qscale_table;
                        memset(picture->qscale_table, picture->quality,
                               (s->width + 15) / 16);
                        if (avctx->debug & FF_DEBUG_QP)
                            av_log(avctx, AV_LOG_DEBUG,
                                   "QP: %d\n", picture->quality);
                        picture->quality *= FF_QP2LAMBDA;
                    }
=======
                        goto not_the_end;
                }
                *picture   = *s->picture_ptr;
                *got_frame = 1;

                if (!s->lossless) {
                    picture->quality      = FFMAX3(s->qscale[0],
                                                   s->qscale[1],
                                                   s->qscale[2]);
                    picture->qstride      = 0;
                    picture->qscale_table = s->qscale_table;
                    memset(picture->qscale_table, picture->quality,
                           (s->width + 15) / 16);
                    if (avctx->debug & FF_DEBUG_QP)
                        av_log(avctx, AV_LOG_DEBUG,
                               "QP: %d\n", picture->quality);
                    picture->quality *= FF_QP2LAMBDA;
                }
>>>>>>> 7bcaeb40

                goto the_end;
            case SOS:
                if ((ret = ff_mjpeg_decode_sos(s, NULL, NULL)) < 0 &&
                    (avctx->err_recognition & AV_EF_EXPLODE))
                    goto fail;
                break;
            case DRI:
                mjpeg_decode_dri(s);
                break;
            case SOF5:
            case SOF6:
            case SOF7:
            case SOF9:
            case SOF10:
            case SOF11:
            case SOF13:
            case SOF14:
            case SOF15:
            case JPG:
                av_log(avctx, AV_LOG_ERROR,
                       "mjpeg: unsupported coding type (%x)\n", start_code);
                break;
            }

            /* eof process start code */
            buf_ptr += (get_bits_count(&s->gb) + 7) / 8;
            av_log(avctx, AV_LOG_DEBUG,
                   "marker parser used %d bytes (%d bits)\n",
                   (get_bits_count(&s->gb) + 7) / 8, get_bits_count(&s->gb));
        }
    }
    if (s->got_picture) {
        av_log(avctx, AV_LOG_WARNING, "EOI missing, emulating\n");
        goto eoi_parser;
    }
    av_log(avctx, AV_LOG_FATAL, "No JPEG data found in image\n");
    return AVERROR_INVALIDDATA;
fail:
    s->got_picture = 0;
    return ret;
the_end:
    if (s->upscale_h) {
        uint8_t *line = s->picture_ptr->data[s->upscale_h];
        av_assert0(avctx->pix_fmt == AV_PIX_FMT_YUVJ444P ||
                   avctx->pix_fmt == AV_PIX_FMT_YUV444P  ||
                   avctx->pix_fmt == AV_PIX_FMT_YUVJ440P ||
                   avctx->pix_fmt == AV_PIX_FMT_YUV440P);
        for (i = 0; i < s->chroma_height; i++) {
            for (index = s->width - 1; index; index--)
                line[index] = (line[index / 2] + line[(index + 1) / 2]) >> 1;
            line += s->linesize[s->upscale_h];
        }
    }
    if (s->upscale_v) {
        uint8_t *dst = &((uint8_t *)s->picture_ptr->data[s->upscale_v])[(s->height - 1) * s->linesize[s->upscale_v]];
        av_assert0(avctx->pix_fmt == AV_PIX_FMT_YUVJ444P ||
                   avctx->pix_fmt == AV_PIX_FMT_YUV444P  ||
                   avctx->pix_fmt == AV_PIX_FMT_YUVJ422P ||
                   avctx->pix_fmt == AV_PIX_FMT_YUV422P);
        for (i = s->height - 1; i; i--) {
            uint8_t *src1 = &((uint8_t *)s->picture_ptr->data[s->upscale_v])[i / 2 * s->linesize[s->upscale_v]];
            uint8_t *src2 = &((uint8_t *)s->picture_ptr->data[s->upscale_v])[(i + 1) / 2 * s->linesize[s->upscale_v]];
            if (src1 == src2) {
                memcpy(dst, src1, s->width);
            } else {
                for (index = 0; index < s->width; index++)
                    dst[index] = (src1[index] + src2[index]) >> 1;
            }
            dst -= s->linesize[s->upscale_v];
        }
    }
    if (s->flipped && (s->avctx->flags & CODEC_FLAG_EMU_EDGE)) {
        int hshift, vshift, j;
        avcodec_get_chroma_sub_sample(s->avctx->pix_fmt, &hshift, &vshift);
        for (index=0; index<4; index++) {
            uint8_t *dst = s->picture_ptr->data[index];
            int w = s->width;
            int h = s->height;
            if(index && index<3){
                w = -((-w) >> hshift);
                h = -((-h) >> vshift);
            }
            if(dst){
                uint8_t *dst2 = dst + s->linesize[index]*(h-1);
                for (i=0; i<h/2; i++) {
                    for (j=0; j<w; j++)
                        FFSWAP(int, dst[j], dst2[j]);
                    dst  += s->linesize[index];
                    dst2 -= s->linesize[index];
                }
            }
        }
    }

    av_log(avctx, AV_LOG_DEBUG, "decode frame unused %td bytes\n",
           buf_end - buf_ptr);
//  return buf_end - buf_ptr;
    return buf_ptr - buf;
}

av_cold int ff_mjpeg_decode_end(AVCodecContext *avctx)
{
    MJpegDecodeContext *s = avctx->priv_data;
    int i, j;

    if (s->picture_ptr && s->picture_ptr->data[0])
        avctx->release_buffer(avctx, s->picture_ptr);

    av_free(s->buffer);
    av_free(s->qscale_table);
    av_freep(&s->ljpeg_buffer);
    s->ljpeg_buffer_size = 0;

    for (i = 0; i < 3; i++) {
        for (j = 0; j < 4; j++)
            ff_free_vlc(&s->vlcs[i][j]);
    }
    for (i = 0; i < MAX_COMPONENTS; i++) {
        av_freep(&s->blocks[i]);
        av_freep(&s->last_nnz[i]);
    }
    return 0;
}

static void decode_flush(AVCodecContext *avctx)
{
    MJpegDecodeContext *s = avctx->priv_data;
    s->got_picture = 0;
}

#if CONFIG_MJPEG_DECODER
#define OFFSET(x) offsetof(MJpegDecodeContext, x)
#define VD AV_OPT_FLAG_VIDEO_PARAM | AV_OPT_FLAG_DECODING_PARAM
static const AVOption options[] = {
    { "extern_huff", "Use external huffman table.",
      OFFSET(extern_huff), AV_OPT_TYPE_INT, { .i64 = 0 }, 0, 1, VD },
    { NULL },
};

static const AVClass mjpegdec_class = {
    .class_name = "MJPEG decoder",
    .item_name  = av_default_item_name,
    .option     = options,
    .version    = LIBAVUTIL_VERSION_INT,
};

AVCodec ff_mjpeg_decoder = {
    .name           = "mjpeg",
    .type           = AVMEDIA_TYPE_VIDEO,
    .id             = AV_CODEC_ID_MJPEG,
    .priv_data_size = sizeof(MJpegDecodeContext),
    .init           = ff_mjpeg_decode_init,
    .close          = ff_mjpeg_decode_end,
    .decode         = ff_mjpeg_decode_frame,
    .flush          = decode_flush,
    .capabilities   = CODEC_CAP_DR1,
    .max_lowres     = 3,
    .long_name      = NULL_IF_CONFIG_SMALL("MJPEG (Motion JPEG)"),
    .priv_class     = &mjpegdec_class,
};
#endif
#if CONFIG_THP_DECODER
AVCodec ff_thp_decoder = {
    .name           = "thp",
    .type           = AVMEDIA_TYPE_VIDEO,
    .id             = AV_CODEC_ID_THP,
    .priv_data_size = sizeof(MJpegDecodeContext),
    .init           = ff_mjpeg_decode_init,
    .close          = ff_mjpeg_decode_end,
    .decode         = ff_mjpeg_decode_frame,
    .flush          = decode_flush,
    .capabilities   = CODEC_CAP_DR1,
    .max_lowres     = 3,
    .long_name      = NULL_IF_CONFIG_SMALL("Nintendo Gamecube THP video"),
};
#endif<|MERGE_RESOLUTION|>--- conflicted
+++ resolved
@@ -1733,31 +1733,11 @@
                     s->bottom_field ^= 1;
                     /* if not bottom field, do not output image yet */
                     if (s->bottom_field == !s->interlace_polarity)
-<<<<<<< HEAD
                         break;
-                }
-                    *picture   = *s->picture_ptr;
-                    *got_frame = 1;
-                    s->got_picture = 0;
-
-                    if (!s->lossless) {
-                        picture->quality      = FFMAX3(s->qscale[0],
-                                                       s->qscale[1],
-                                                       s->qscale[2]);
-                        picture->qstride      = 0;
-                        picture->qscale_table = s->qscale_table;
-                        memset(picture->qscale_table, picture->quality,
-                               (s->width + 15) / 16);
-                        if (avctx->debug & FF_DEBUG_QP)
-                            av_log(avctx, AV_LOG_DEBUG,
-                                   "QP: %d\n", picture->quality);
-                        picture->quality *= FF_QP2LAMBDA;
-                    }
-=======
-                        goto not_the_end;
                 }
                 *picture   = *s->picture_ptr;
                 *got_frame = 1;
+                s->got_picture = 0;
 
                 if (!s->lossless) {
                     picture->quality      = FFMAX3(s->qscale[0],
@@ -1772,7 +1752,6 @@
                                "QP: %d\n", picture->quality);
                     picture->quality *= FF_QP2LAMBDA;
                 }
->>>>>>> 7bcaeb40
 
                 goto the_end;
             case SOS:
