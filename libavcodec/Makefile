--- conflicted
+++ resolved
@@ -802,13 +802,9 @@
 OBJS-$(CONFIG_LIBVPX_VP9_DECODER)         += libvpxdec.o libvpx.o
 OBJS-$(CONFIG_LIBVPX_VP9_ENCODER)         += libvpxenc.o libvpx.o
 OBJS-$(CONFIG_LIBWAVPACK_ENCODER)         += libwavpackenc.o
-<<<<<<< HEAD
 OBJS-$(CONFIG_LIBWEBP_ENCODER)            += libwebpenc_common.o libwebpenc.o
 OBJS-$(CONFIG_LIBWEBP_ANIM_ENCODER)       += libwebpenc_common.o libwebpenc_animencoder.o
-=======
-OBJS-$(CONFIG_LIBWEBP_ENCODER)            += libwebpenc.o
 OBJS-$(CONFIG_LIBX262_ENCODER)            += libx264.o
->>>>>>> e1319aa1
 OBJS-$(CONFIG_LIBX264_ENCODER)            += libx264.o
 OBJS-$(CONFIG_LIBX265_ENCODER)            += libx265.o
 OBJS-$(CONFIG_LIBXAVS_ENCODER)            += libxavs.o
