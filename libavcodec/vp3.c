--- conflicted
+++ resolved
@@ -1,9 +1,5 @@
 /*
-<<<<<<< HEAD
- * Copyright (c) 2003-2004 The FFmpeg Project
-=======
  * Copyright (C) 2003-2004 The FFmpeg project
->>>>>>> 41ed7ab4
  *
  * This file is part of FFmpeg.
  *
