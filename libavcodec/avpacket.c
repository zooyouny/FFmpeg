/*
 * AVPacket functions for libavcodec
 * Copyright (c) 2000, 2001, 2002 Fabrice Bellard
 *
 * This file is part of FFmpeg.
 *
 * FFmpeg is free software; you can redistribute it and/or
 * modify it under the terms of the GNU Lesser General Public
 * License as published by the Free Software Foundation; either
 * version 2.1 of the License, or (at your option) any later version.
 *
 * FFmpeg is distributed in the hope that it will be useful,
 * but WITHOUT ANY WARRANTY; without even the implied warranty of
 * MERCHANTABILITY or FITNESS FOR A PARTICULAR PURPOSE.  See the GNU
 * Lesser General Public License for more details.
 *
 * You should have received a copy of the GNU Lesser General Public
 * License along with FFmpeg; if not, write to the Free Software
 * Foundation, Inc., 51 Franklin Street, Fifth Floor, Boston, MA 02110-1301 USA
 */

#include <string.h>

#include "libavutil/avassert.h"
#include "libavutil/common.h"
#include "libavutil/internal.h"
#include "libavutil/mathematics.h"
#include "libavutil/mem.h"
#include "avcodec.h"
#include "bytestream.h"
#include "internal.h"

void av_init_packet(AVPacket *pkt)
{
    pkt->pts                  = AV_NOPTS_VALUE;
    pkt->dts                  = AV_NOPTS_VALUE;
    pkt->pos                  = -1;
    pkt->duration             = 0;
#if FF_API_CONVERGENCE_DURATION
FF_DISABLE_DEPRECATION_WARNINGS
    pkt->convergence_duration = 0;
FF_ENABLE_DEPRECATION_WARNINGS
#endif
    pkt->flags                = 0;
    pkt->stream_index         = 0;
    pkt->buf                  = NULL;
    pkt->side_data            = NULL;
    pkt->side_data_elems      = 0;
}

static int packet_alloc(AVBufferRef **buf, int size)
{
    int ret;
    if ((unsigned)size >= (unsigned)size + AV_INPUT_BUFFER_PADDING_SIZE)
        return AVERROR(EINVAL);

    ret = av_buffer_realloc(buf, size + AV_INPUT_BUFFER_PADDING_SIZE);
    if (ret < 0)
        return ret;

    memset((*buf)->data + size, 0, AV_INPUT_BUFFER_PADDING_SIZE);

    return 0;
}

int av_new_packet(AVPacket *pkt, int size)
{
    AVBufferRef *buf = NULL;
    int ret = packet_alloc(&buf, size);
    if (ret < 0)
        return ret;

    av_init_packet(pkt);
    pkt->buf      = buf;
    pkt->data     = buf->data;
    pkt->size     = size;

    return 0;
}

void av_shrink_packet(AVPacket *pkt, int size)
{
    if (pkt->size <= size)
        return;
    pkt->size = size;
    memset(pkt->data + size, 0, AV_INPUT_BUFFER_PADDING_SIZE);
}

int av_grow_packet(AVPacket *pkt, int grow_by)
{
    int new_size;
    av_assert0((unsigned)pkt->size <= INT_MAX - AV_INPUT_BUFFER_PADDING_SIZE);
    if (!pkt->size)
        return av_new_packet(pkt, grow_by);
    if ((unsigned)grow_by >
        INT_MAX - (pkt->size + AV_INPUT_BUFFER_PADDING_SIZE))
        return -1;

    new_size = pkt->size + grow_by + AV_INPUT_BUFFER_PADDING_SIZE;
    if (pkt->buf) {
        int ret = av_buffer_realloc(&pkt->buf, new_size);
        if (ret < 0)
            return ret;
    } else {
        pkt->buf = av_buffer_alloc(new_size);
        if (!pkt->buf)
            return AVERROR(ENOMEM);
        memcpy(pkt->buf->data, pkt->data, FFMIN(pkt->size, pkt->size + grow_by));
    }
    pkt->data  = pkt->buf->data;
    pkt->size += grow_by;
    memset(pkt->data + pkt->size, 0, AV_INPUT_BUFFER_PADDING_SIZE);

    return 0;
}

int av_packet_from_data(AVPacket *pkt, uint8_t *data, int size)
{
    if (size >= INT_MAX - AV_INPUT_BUFFER_PADDING_SIZE)
        return AVERROR(EINVAL);

    pkt->buf = av_buffer_create(data, size + AV_INPUT_BUFFER_PADDING_SIZE,
                                av_buffer_default_free, NULL, 0);
    if (!pkt->buf)
        return AVERROR(ENOMEM);

    pkt->data = data;
    pkt->size = size;

    return 0;
}

#define ALLOC_MALLOC(data, size) data = av_malloc(size)
#define ALLOC_BUF(data, size)                \
do {                                         \
    av_buffer_realloc(&pkt->buf, size);      \
    data = pkt->buf ? pkt->buf->data : NULL; \
} while (0)

#define DUP_DATA(dst, src, size, padding, ALLOC)                        \
    do {                                                                \
        void *data;                                                     \
        if (padding) {                                                  \
            if ((unsigned)(size) >                                      \
                (unsigned)(size) + AV_INPUT_BUFFER_PADDING_SIZE)        \
                goto failed_alloc;                                      \
            ALLOC(data, size + AV_INPUT_BUFFER_PADDING_SIZE);           \
        } else {                                                        \
            ALLOC(data, size);                                          \
        }                                                               \
        if (!data)                                                      \
            goto failed_alloc;                                          \
        memcpy(data, src, size);                                        \
        if (padding)                                                    \
            memset((uint8_t *)data + size, 0,                           \
                   AV_INPUT_BUFFER_PADDING_SIZE);                       \
        dst = data;                                                     \
    } while (0)

/* Makes duplicates of data, side_data, but does not copy any other fields */
static int copy_packet_data(AVPacket *pkt, const AVPacket *src, int dup)
{
    pkt->data      = NULL;
    pkt->side_data = NULL;
    if (pkt->buf) {
        AVBufferRef *ref = av_buffer_ref(src->buf);
        if (!ref)
            return AVERROR(ENOMEM);
        pkt->buf  = ref;
        pkt->data = ref->data;
    } else {
        DUP_DATA(pkt->data, src->data, pkt->size, 1, ALLOC_BUF);
    }
    if (pkt->side_data_elems && dup)
        pkt->side_data = src->side_data;
    if (pkt->side_data_elems && !dup) {
        return av_copy_packet_side_data(pkt, src);
    }
    return 0;

failed_alloc:
    av_free_packet(pkt);
    return AVERROR(ENOMEM);
}

int av_copy_packet_side_data(AVPacket *pkt, const AVPacket *src)
{
    if (src->side_data_elems) {
        int i;
        DUP_DATA(pkt->side_data, src->side_data,
                src->side_data_elems * sizeof(*src->side_data), 0, ALLOC_MALLOC);
        if (src != pkt) {
            memset(pkt->side_data, 0,
                   src->side_data_elems * sizeof(*src->side_data));
        }
        for (i = 0; i < src->side_data_elems; i++) {
            DUP_DATA(pkt->side_data[i].data, src->side_data[i].data,
                    src->side_data[i].size, 1, ALLOC_MALLOC);
            pkt->side_data[i].size = src->side_data[i].size;
            pkt->side_data[i].type = src->side_data[i].type;
        }
    }
    pkt->side_data_elems = src->side_data_elems;
    return 0;

failed_alloc:
    av_free_packet(pkt);
    return AVERROR(ENOMEM);
}

int av_dup_packet(AVPacket *pkt)
{
    AVPacket tmp_pkt;

    if (!pkt->buf && pkt->data) {
        tmp_pkt = *pkt;
        return copy_packet_data(pkt, &tmp_pkt, 1);
    }
    return 0;
}

int av_copy_packet(AVPacket *dst, const AVPacket *src)
{
    *dst = *src;
    return copy_packet_data(dst, src, 0);
}

void av_packet_free_side_data(AVPacket *pkt)
{
    int i;
    for (i = 0; i < pkt->side_data_elems; i++)
        av_freep(&pkt->side_data[i].data);
    av_freep(&pkt->side_data);
    pkt->side_data_elems = 0;
}

void av_free_packet(AVPacket *pkt)
{
    if (pkt) {
        if (pkt->buf)
            av_buffer_unref(&pkt->buf);
        pkt->data            = NULL;
        pkt->size            = 0;

        av_packet_free_side_data(pkt);
    }
}

uint8_t *av_packet_new_side_data(AVPacket *pkt, enum AVPacketSideDataType type,
                                 int size)
{
    int elems = pkt->side_data_elems;

    if ((unsigned)elems + 1 > INT_MAX / sizeof(*pkt->side_data))
        return NULL;
    if ((unsigned)size > INT_MAX - AV_INPUT_BUFFER_PADDING_SIZE)
        return NULL;

    pkt->side_data = av_realloc(pkt->side_data,
                                (elems + 1) * sizeof(*pkt->side_data));
    if (!pkt->side_data)
        return NULL;

    pkt->side_data[elems].data = av_mallocz(size + AV_INPUT_BUFFER_PADDING_SIZE);
    if (!pkt->side_data[elems].data)
        return NULL;
    pkt->side_data[elems].size = size;
    pkt->side_data[elems].type = type;
    pkt->side_data_elems++;

    return pkt->side_data[elems].data;
}

uint8_t *av_packet_get_side_data(AVPacket *pkt, enum AVPacketSideDataType type,
                                 int *size)
{
    int i;

    for (i = 0; i < pkt->side_data_elems; i++) {
        if (pkt->side_data[i].type == type) {
            if (size)
                *size = pkt->side_data[i].size;
            return pkt->side_data[i].data;
        }
    }
    return NULL;
}

const char *av_packet_side_data_name(enum AVPacketSideDataType type)
{
    switch(type) {
    case AV_PKT_DATA_PALETTE:                   return "Palette";
    case AV_PKT_DATA_NEW_EXTRADATA:             return "New Extradata";
    case AV_PKT_DATA_PARAM_CHANGE:              return "Param Change";
    case AV_PKT_DATA_H263_MB_INFO:              return "H263 MB Info";
    case AV_PKT_DATA_REPLAYGAIN:                return "Replay Gain";
    case AV_PKT_DATA_DISPLAYMATRIX:             return "Display Matrix";
    case AV_PKT_DATA_STEREO3D:                  return "Stereo 3D";
    case AV_PKT_DATA_AUDIO_SERVICE_TYPE:        return "Audio Service Type";
    case AV_PKT_DATA_SKIP_SAMPLES:              return "Skip Samples";
    case AV_PKT_DATA_JP_DUALMONO:               return "JP Dual Mono";
    case AV_PKT_DATA_STRINGS_METADATA:          return "Strings Metadata";
    case AV_PKT_DATA_SUBTITLE_POSITION:         return "Subtitle Position";
    case AV_PKT_DATA_MATROSKA_BLOCKADDITIONAL:  return "Matroska BlockAdditional";
    case AV_PKT_DATA_WEBVTT_IDENTIFIER:         return "WebVTT ID";
    case AV_PKT_DATA_WEBVTT_SETTINGS:           return "WebVTT Settings";
    case AV_PKT_DATA_METADATA_UPDATE:           return "Metadata Update";
    }
    return NULL;
}

#define FF_MERGE_MARKER 0x8c4d9d108e25e9feULL

int av_packet_merge_side_data(AVPacket *pkt){
    if(pkt->side_data_elems){
        AVBufferRef *buf;
        int i;
        uint8_t *p;
        uint64_t size= pkt->size + 8LL + AV_INPUT_BUFFER_PADDING_SIZE;
        AVPacket old= *pkt;
        for (i=0; i<old.side_data_elems; i++) {
            size += old.side_data[i].size + 5LL;
        }
        if (size > INT_MAX)
            return AVERROR(EINVAL);
        buf = av_buffer_alloc(size);
        if (!buf)
            return AVERROR(ENOMEM);
        pkt->buf = buf;
        pkt->data = p = buf->data;
        pkt->size = size - AV_INPUT_BUFFER_PADDING_SIZE;
        bytestream_put_buffer(&p, old.data, old.size);
        for (i=old.side_data_elems-1; i>=0; i--) {
            bytestream_put_buffer(&p, old.side_data[i].data, old.side_data[i].size);
            bytestream_put_be32(&p, old.side_data[i].size);
            *p++ = old.side_data[i].type | ((i==old.side_data_elems-1)*128);
        }
        bytestream_put_be64(&p, FF_MERGE_MARKER);
        av_assert0(p-pkt->data == pkt->size);
        memset(p, 0, AV_INPUT_BUFFER_PADDING_SIZE);
        av_free_packet(&old);
        pkt->side_data_elems = 0;
        pkt->side_data = NULL;
        return 1;
    }
    return 0;
}

int av_packet_split_side_data(AVPacket *pkt){
    if (!pkt->side_data_elems && pkt->size >12 && AV_RB64(pkt->data + pkt->size - 8) == FF_MERGE_MARKER){
        int i;
        unsigned int size;
        uint8_t *p;

        p = pkt->data + pkt->size - 8 - 5;
        for (i=1; ; i++){
            size = AV_RB32(p);
            if (size>INT_MAX || p - pkt->data < size)
                return 0;
            if (p[4]&128)
                break;
            p-= size+5;
        }

        pkt->side_data = av_malloc_array(i, sizeof(*pkt->side_data));
        if (!pkt->side_data)
            return AVERROR(ENOMEM);

        p= pkt->data + pkt->size - 8 - 5;
        for (i=0; ; i++){
            size= AV_RB32(p);
            av_assert0(size<=INT_MAX && p - pkt->data >= size);
            pkt->side_data[i].data = av_mallocz(size + AV_INPUT_BUFFER_PADDING_SIZE);
            pkt->side_data[i].size = size;
            pkt->side_data[i].type = p[4]&127;
            if (!pkt->side_data[i].data)
                return AVERROR(ENOMEM);
            memcpy(pkt->side_data[i].data, p-size, size);
            pkt->size -= size + 5;
            if(p[4]&128)
                break;
            p-= size+5;
        }
        pkt->size -= 8;
        pkt->side_data_elems = i+1;
        return 1;
    }
    return 0;
}

uint8_t *av_packet_pack_dictionary(AVDictionary *dict, int *size)
{
    AVDictionaryEntry *t = NULL;
    uint8_t *data = NULL;
    *size = 0;

    if (!dict)
        return NULL;

    while ((t = av_dict_get(dict, "", t, AV_DICT_IGNORE_SUFFIX))) {
        const size_t keylen   = strlen(t->key);
        const size_t valuelen = strlen(t->value);
        const size_t new_size = *size + keylen + 1 + valuelen + 1;
        uint8_t *const new_data = av_realloc(data, new_size);

        if (!new_data)
            goto fail;
        data = new_data;
        if (new_size > INT_MAX)
            goto fail;

        memcpy(data + *size, t->key, keylen + 1);
        memcpy(data + *size + keylen + 1, t->value, valuelen + 1);

        *size = new_size;
    }

    return data;

fail:
    av_freep(&data);
    *size = 0;
    return NULL;
}

int av_packet_unpack_dictionary(const uint8_t *data, int size, AVDictionary **dict)
{
    const uint8_t *end = data + size;
    int ret = 0;

    if (!dict || !data || !size)
        return ret;
    if (size && end[-1])
        return AVERROR_INVALIDDATA;
    while (data < end) {
        const uint8_t *key = data;
        const uint8_t *val = data + strlen(key) + 1;

        if (val >= end)
            return AVERROR_INVALIDDATA;

        ret = av_dict_set(dict, key, val, 0);
        if (ret < 0)
            break;
        data = val + strlen(val) + 1;
    }

    return ret;
}

int av_packet_shrink_side_data(AVPacket *pkt, enum AVPacketSideDataType type,
                               int size)
{
    int i;

    for (i = 0; i < pkt->side_data_elems; i++) {
        if (pkt->side_data[i].type == type) {
            if (size > pkt->side_data[i].size)
                return AVERROR(ENOMEM);
            pkt->side_data[i].size = size;
            return 0;
        }
    }
    return AVERROR(ENOENT);
}

int av_packet_copy_props(AVPacket *dst, const AVPacket *src)
{
    int i;

    dst->pts                  = src->pts;
    dst->dts                  = src->dts;
    dst->pos                  = src->pos;
    dst->duration             = src->duration;
#if FF_API_CONVERGENCE_DURATION
FF_DISABLE_DEPRECATION_WARNINGS
    dst->convergence_duration = src->convergence_duration;
FF_ENABLE_DEPRECATION_WARNINGS
#endif
    dst->flags                = src->flags;
    dst->stream_index         = src->stream_index;

    for (i = 0; i < src->side_data_elems; i++) {
         enum AVPacketSideDataType type = src->side_data[i].type;
         int size          = src->side_data[i].size;
         uint8_t *src_data = src->side_data[i].data;
         uint8_t *dst_data = av_packet_new_side_data(dst, type, size);

        if (!dst_data) {
            av_packet_free_side_data(dst);
            return AVERROR(ENOMEM);
        }
        memcpy(dst_data, src_data, size);
    }

    return 0;
}

void av_packet_unref(AVPacket *pkt)
{
    av_packet_free_side_data(pkt);
    av_buffer_unref(&pkt->buf);
    av_init_packet(pkt);
    pkt->data = NULL;
    pkt->size = 0;
}

int av_packet_ref(AVPacket *dst, const AVPacket *src)
{
    int ret;

    ret = av_packet_copy_props(dst, src);
    if (ret < 0)
        return ret;

    if (!src->buf) {
        ret = packet_alloc(&dst->buf, src->size);
        if (ret < 0)
            goto fail;
        memcpy(dst->buf->data, src->data, src->size);
    } else {
        dst->buf = av_buffer_ref(src->buf);
        if (!dst->buf) {
            ret = AVERROR(ENOMEM);
            goto fail;
        }
    }

    dst->size = src->size;
    dst->data = dst->buf->data;
    return 0;
fail:
    av_packet_free_side_data(dst);
    return ret;
}

void av_packet_move_ref(AVPacket *dst, AVPacket *src)
{
    *dst = *src;
    av_init_packet(src);
}

void av_packet_rescale_ts(AVPacket *pkt, AVRational src_tb, AVRational dst_tb)
{
    if (pkt->pts != AV_NOPTS_VALUE)
        pkt->pts = av_rescale_q(pkt->pts, src_tb, dst_tb);
    if (pkt->dts != AV_NOPTS_VALUE)
        pkt->dts = av_rescale_q(pkt->dts, src_tb, dst_tb);
    if (pkt->duration > 0)
        pkt->duration = av_rescale_q(pkt->duration, src_tb, dst_tb);
#if FF_API_CONVERGENCE_DURATION
FF_DISABLE_DEPRECATION_WARNINGS
    if (pkt->convergence_duration > 0)
        pkt->convergence_duration = av_rescale_q(pkt->convergence_duration, src_tb, dst_tb);
<<<<<<< HEAD
}

int ff_side_data_set_encoder_stats(AVPacket *pkt, int quality, int64_t *error, int error_count, int pict_type)
{
    uint8_t *side_data;
    int side_data_size;
    int i;

    side_data = av_packet_get_side_data(pkt, AV_PKT_DATA_QUALITY_STATS, &side_data_size);
    if (!side_data) {
        side_data_size = 4+4+8*error_count;
        side_data = av_packet_new_side_data(pkt, AV_PKT_DATA_QUALITY_STATS,
                                            side_data_size);
    }

    if (!side_data || side_data_size < 4+4+8*error_count)
        return AVERROR(ENOMEM);

    AV_WL32(side_data   , quality  );
    side_data[4] = pict_type;
    side_data[5] = error_count;
    for (i = 0; i<error_count; i++)
        AV_WL64(side_data+8 + 8*i , error[i]);

    return 0;
=======
FF_ENABLE_DEPRECATION_WARNINGS
#endif
>>>>>>> 948f3c19
}<|MERGE_RESOLUTION|>--- conflicted
+++ resolved
@@ -552,7 +552,8 @@
 FF_DISABLE_DEPRECATION_WARNINGS
     if (pkt->convergence_duration > 0)
         pkt->convergence_duration = av_rescale_q(pkt->convergence_duration, src_tb, dst_tb);
-<<<<<<< HEAD
+FF_ENABLE_DEPRECATION_WARNINGS
+#endif
 }
 
 int ff_side_data_set_encoder_stats(AVPacket *pkt, int quality, int64_t *error, int error_count, int pict_type)
@@ -578,8 +579,4 @@
         AV_WL64(side_data+8 + 8*i , error[i]);
 
     return 0;
-=======
-FF_ENABLE_DEPRECATION_WARNINGS
-#endif
->>>>>>> 948f3c19
 }