#!/bin/sh
#
# FFmpeg configure script
#
# Copyright (c) 2000-2002 Fabrice Bellard
# Copyright (c) 2005-2008 Diego Biurrun
# Copyright (c) 2005-2008 Mans Rullgard
#

# Prevent locale nonsense from breaking basic text processing.
LC_ALL=C
export LC_ALL

# make sure we are running under a compatible shell
# try to make this part work with most shells

try_exec(){
    echo "Trying shell $1"
    type "$1" > /dev/null 2>&1 && exec "$@"
}

unset foo
(: ${foo%%bar}) 2> /dev/null
E1="$?"

(: ${foo?}) 2> /dev/null
E2="$?"

if test "$E1" != 0 || test "$E2" = 0; then
    echo "Broken shell detected.  Trying alternatives."
    export FF_CONF_EXEC
    if test "0$FF_CONF_EXEC" -lt 1; then
        FF_CONF_EXEC=1
        try_exec bash "$0" "$@"
    fi
    if test "0$FF_CONF_EXEC" -lt 2; then
        FF_CONF_EXEC=2
        try_exec ksh "$0" "$@"
    fi
    if test "0$FF_CONF_EXEC" -lt 3; then
        FF_CONF_EXEC=3
        try_exec /usr/xpg4/bin/sh "$0" "$@"
    fi
    echo "No compatible shell script interpreter found."
    echo "This configure script requires a POSIX-compatible shell"
    echo "such as bash or ksh."
    echo "THIS IS NOT A BUG IN FFMPEG, DO NOT REPORT IT AS SUCH."
    echo "Instead, install a working POSIX-compatible shell."
    echo "Disabling this configure test will create a broken FFmpeg."
    if test "$BASH_VERSION" = '2.04.0(1)-release'; then
        echo "This bash version ($BASH_VERSION) is broken on your platform."
        echo "Upgrade to a later version if available."
    fi
    exit 1
fi

show_help(){
cat <<EOF
Usage: configure [options]
Options: [defaults in brackets after descriptions]

Help options:
  --help                   print this message
  --list-decoders          show all available decoders
  --list-encoders          show all available encoders
  --list-hwaccels          show all available hardware accelerators
  --list-demuxers          show all available demuxers
  --list-muxers            show all available muxers
  --list-parsers           show all available parsers
  --list-protocols         show all available protocols
  --list-bsfs              show all available bitstream filters
  --list-indevs            show all available input devices
  --list-outdevs           show all available output devices
  --list-filters           show all available filters

Standard options:
  --logfile=FILE           log tests and output to FILE [config.log]
  --disable-logging        do not log configure debug information
  --prefix=PREFIX          install in PREFIX [$prefix]
  --bindir=DIR             install binaries in DIR [PREFIX/bin]
  --datadir=DIR            install data files in DIR [PREFIX/share/ffmpeg]
  --libdir=DIR             install libs in DIR [PREFIX/lib]
  --shlibdir=DIR           install shared libs in DIR [PREFIX/lib]
  --incdir=DIR             install includes in DIR [PREFIX/include]
  --mandir=DIR             install man page in DIR [PREFIX/share/man]

Licensing options:
  --enable-gpl             allow use of GPL code, the resulting libs
                           and binaries will be under GPL [no]
  --enable-version3        upgrade (L)GPL to version 3 [no]
  --enable-nonfree         allow use of nonfree code, the resulting libs
                           and binaries will be unredistributable [no]

Configuration options:
  --disable-static         do not build static libraries [no]
  --enable-shared          build shared libraries [no]
  --enable-small           optimize for size instead of speed
  --enable-runtime-cpudetect detect cpu capabilities at runtime (bigger binary)
  --enable-gray            enable full grayscale support (slower color)
  --disable-swscale-alpha  disable alpha channel support in swscale

Documentation options:
  --disable-doc            do not build documentation
  --disable-htmlpages      do not build HTML documentation pages
  --disable-manpages       do not build man documentation pages
  --disable-podpages       do not build POD documentation pages
  --disable-txtpages       do not build text documentation pages

Component options:
  --disable-ffmpeg         disable ffmpeg build
  --disable-ffplay         disable ffplay build
  --disable-ffprobe        disable ffprobe build
  --disable-ffserver       disable ffserver build
  --disable-avdevice       disable libavdevice build
  --disable-avcodec        disable libavcodec build
  --disable-avformat       disable libavformat build
  --disable-swresample     disable libswresample build
  --disable-swscale        disable libswscale build
  --disable-postproc       disable libpostproc build
  --disable-avfilter       disable libavfilter build
  --enable-avresample      enable libavresample build [no]
  --disable-pthreads       disable pthreads [auto]
  --disable-w32threads     disable Win32 threads [auto]
  --disable-os2threads     disable OS/2 threads [auto]
  --enable-x11grab         enable X11 grabbing [no]
  --disable-network        disable network support [no]
  --disable-dct            disable DCT code
  --disable-dwt            disable DWT code
  --disable-lsp            disable LSP code
  --disable-mdct           disable MDCT code
  --disable-rdft           disable RDFT code
  --disable-fft            disable FFT code
  --enable-dxva2           enable DXVA2 code
  --enable-vaapi           enable VAAPI code [autodetect]
  --enable-vda             enable VDA code   [autodetect]
  --enable-vdpau           enable VDPAU code [autodetect]

Individual component options:
  --disable-everything     disable all components listed below
  --disable-encoder=NAME   disable encoder NAME
  --enable-encoder=NAME    enable encoder NAME
  --disable-encoders       disable all encoders
  --disable-decoder=NAME   disable decoder NAME
  --enable-decoder=NAME    enable decoder NAME
  --disable-decoders       disable all decoders
  --disable-hwaccel=NAME   disable hwaccel NAME
  --enable-hwaccel=NAME    enable hwaccel NAME
  --disable-hwaccels       disable all hwaccels
  --disable-muxer=NAME     disable muxer NAME
  --enable-muxer=NAME      enable muxer NAME
  --disable-muxers         disable all muxers
  --disable-demuxer=NAME   disable demuxer NAME
  --enable-demuxer=NAME    enable demuxer NAME
  --disable-demuxers       disable all demuxers
  --enable-parser=NAME     enable parser NAME
  --disable-parser=NAME    disable parser NAME
  --disable-parsers        disable all parsers
  --enable-bsf=NAME        enable bitstream filter NAME
  --disable-bsf=NAME       disable bitstream filter NAME
  --disable-bsfs           disable all bitstream filters
  --enable-protocol=NAME   enable protocol NAME
  --disable-protocol=NAME  disable protocol NAME
  --disable-protocols      disable all protocols
  --enable-indev=NAME      enable input device NAME
  --disable-indev=NAME     disable input device NAME
  --disable-indevs         disable input devices
  --enable-outdev=NAME     enable output device NAME
  --disable-outdev=NAME    disable output device NAME
  --disable-outdevs        disable output devices
  --disable-devices        disable all devices
  --enable-filter=NAME     enable filter NAME
  --disable-filter=NAME    disable filter NAME
  --disable-filters        disable all filters

External library support:
  --enable-avisynth        enable reading of AVISynth script files [no]
  --enable-bzlib           enable bzlib [autodetect]
  --enable-fontconfig      enable fontconfig
  --enable-frei0r          enable frei0r video filtering
  --enable-gnutls          enable gnutls [no]
  --enable-libaacplus      enable AAC+ encoding via libaacplus [no]
  --enable-libass          enable libass subtitles rendering [no]
  --enable-libbluray       enable BluRay reading using libbluray [no]
  --enable-libcaca         enable textual display using libcaca
  --enable-libcelt         enable CELT decoding via libcelt [no]
  --enable-libcdio         enable audio CD grabbing with libcdio
  --enable-libdc1394       enable IIDC-1394 grabbing using libdc1394
                           and libraw1394 [no]
  --enable-libfaac         enable AAC encoding via libfaac [no]
  --enable-libfdk-aac      enable AAC encoding via libfdk-aac [no]
  --enable-libflite        enable flite (voice synthesis) support via libflite [no]
  --enable-libfreetype     enable libfreetype [no]
  --enable-libgsm          enable GSM de/encoding via libgsm [no]
  --enable-libiec61883     enable iec61883 via libiec61883 [no]
  --enable-libilbc         enable iLBC de/encoding via libilbc [no]
  --enable-libmodplug      enable ModPlug via libmodplug [no]
  --enable-libmp3lame      enable MP3 encoding via libmp3lame [no]
  --enable-libnut          enable NUT (de)muxing via libnut,
                           native (de)muxer exists [no]
  --enable-libopencore-amrnb enable AMR-NB de/encoding via libopencore-amrnb [no]
  --enable-libopencore-amrwb enable AMR-WB decoding via libopencore-amrwb [no]
  --enable-libopencv       enable video filtering via libopencv [no]
  --enable-libopenjpeg     enable JPEG 2000 de/encoding via OpenJPEG [no]
  --enable-libopus         enable Opus decoding via libopus [no]
  --enable-libpulse        enable Pulseaudio input via libpulse [no]
  --enable-librtmp         enable RTMP[E] support via librtmp [no]
  --enable-libschroedinger enable Dirac de/encoding via libschroedinger [no]
  --enable-libspeex        enable Speex de/encoding via libspeex [no]
  --enable-libstagefright-h264  enable H.264 decoding via libstagefright [no]
  --enable-libtheora       enable Theora encoding via libtheora [no]
  --enable-libtwolame      enable MP2 encoding via libtwolame [no]
  --enable-libutvideo      enable Ut Video encoding and decoding via libutvideo [no]
  --enable-libv4l2         enable libv4l2/v4l-utils [no]
  --enable-libvo-aacenc    enable AAC encoding via libvo-aacenc [no]
  --enable-libvo-amrwbenc  enable AMR-WB encoding via libvo-amrwbenc [no]
  --enable-libvorbis       enable Vorbis en/decoding via libvorbis,
                           native implementation exists [no]
  --enable-libvpx          enable VP8 de/encoding via libvpx [no]
  --enable-libx264         enable H.264 encoding via x264 [no]
  --enable-libxavs         enable AVS encoding via xavs [no]
  --enable-libxvid         enable Xvid encoding via xvidcore,
                           native MPEG-4/Xvid encoder exists [no]
  --enable-openal          enable OpenAL 1.1 capture support [no]
  --enable-openssl         enable openssl [no]
  --enable-zlib            enable zlib [autodetect]

Advanced options (experts only):
  --cross-prefix=PREFIX    use PREFIX for compilation tools [$cross_prefix]
  --enable-cross-compile   assume a cross-compiler is used
  --sysroot=PATH           root of cross-build tree
  --sysinclude=PATH        location of cross-build system headers
  --target-os=OS           compiler targets OS [$target_os]
  --target-exec=CMD        command to run executables on target
  --target-path=DIR        path to view of build directory on target
  --nm=NM                  use nm tool NM [$nm_default]
  --ar=AR                  use archive tool AR [$ar_default]
  --as=AS                  use assembler AS [$as_default]
  --yasmexe=EXE            use yasm-compatible assembler EXE [$yasmexe_default]
  --cc=CC                  use C compiler CC [$cc_default]
  --cxx=CXX                use C compiler CXX [$cxx_default]
  --dep-cc=DEPCC           use dependency generator DEPCC [$cc_default]
  --ld=LD                  use linker LD [$ld_default]
  --host-cc=HOSTCC         use host C compiler HOSTCC
  --host-cflags=HCFLAGS    use HCFLAGS when compiling for host
  --host-ldflags=HLDFLAGS  use HLDFLAGS when linking for host
  --host-libs=HLIBS        use libs HLIBS when linking for host
  --host-os=OS             compiler host OS [$target_os]
  --extra-cflags=ECFLAGS   add ECFLAGS to CFLAGS [$CFLAGS]
  --extra-cxxflags=ECFLAGS add ECFLAGS to CXXFLAGS [$CXXFLAGS]
  --extra-ldflags=ELDFLAGS add ELDFLAGS to LDFLAGS [$LDFLAGS]
  --extra-libs=ELIBS       add ELIBS [$ELIBS]
  --extra-version=STRING   version string suffix []
  --optflags=OPTFLAGS      override optimization-related compiler flags
  --build-suffix=SUFFIX    library name suffix []
  --malloc-prefix=PREFIX   prefix malloc and related names with PREFIX
  --progs-suffix=SUFFIX    program name suffix []
  --arch=ARCH              select architecture [$arch]
  --cpu=CPU                select the minimum required CPU (affects
                           instruction selection, may crash on older CPUs)
  --enable-pic             build position-independent code
  --enable-sram            allow use of on-chip SRAM
  --enable-thumb           compile for Thumb instruction set
  --disable-symver         disable symbol versioning
  --enable-hardcoded-tables use hardcoded tables instead of runtime generation
  --disable-safe-bitstream-reader
                           disable buffer boundary checking in bitreaders
                           (faster, but may crash)
  --enable-memalign-hack   emulate memalign, interferes with memory debuggers

Optimization options (experts only):
  --disable-asm            disable all assembler optimizations
  --disable-altivec        disable AltiVec optimizations
  --disable-amd3dnow       disable 3DNow! optimizations
  --disable-amd3dnowext    disable 3DNow! extended optimizations
  --disable-mmx            disable MMX optimizations
  --disable-mmxext         disable MMXEXT optimizations
  --disable-sse            disable SSE optimizations
  --disable-ssse3          disable SSSE3 optimizations
  --disable-avx            disable AVX optimizations
  --disable-fma4           disable FMA4 optimizations
  --disable-armv5te        disable armv5te optimizations
  --disable-armv6          disable armv6 optimizations
  --disable-armv6t2        disable armv6t2 optimizations
  --disable-armvfp         disable ARM VFP optimizations
  --disable-mmi            disable MMI optimizations
  --disable-neon           disable NEON optimizations
  --disable-vis            disable VIS optimizations
  --disable-yasm           disable use of yasm assembler
  --disable-mips32r2       disable MIPS32R2 optimizations
  --disable-mipsdspr1      disable MIPS DSP ASE R1 optimizations
  --disable-mipsdspr2      disable MIPS DSP ASE R2 optimizations
  --disable-mipsfpu        disable floating point MIPS optimizations
  --disable-fast-unaligned consider unaligned accesses slow
  --postproc-version=V     build libpostproc version V.
                           Where V can be '$ALT_PP_VER_MAJOR.$ALT_PP_VER_MINOR.$ALT_PP_VER_MICRO' or 'current'. [$postproc_version_default]

Developer options (useful when working on FFmpeg itself):
  --enable-coverage        build with test coverage instrumentation
  --disable-debug          disable debugging symbols
  --enable-debug=LEVEL     set the debug level [$debuglevel]
  --disable-optimizations  disable compiler optimizations
  --enable-extra-warnings  enable more compiler warnings
  --disable-stripping      disable stripping of executables and shared libraries
  --assert-level=level     0(default), 1 or 2, amount of assertion testing,
                           2 causes a slowdown at runtime.
  --enable-memory-poisoning fill heap uninitialized allocated space with arbitrary data
  --valgrind=VALGRIND      run "make fate" tests through valgrind to detect memory
                           leaks and errors, using the specified valgrind binary.
                           Cannot be combined with --target-exec
  --samples=PATH           location of test samples for FATE, if not set use
                           \$FATE_SAMPLES at make invocation time.
  --enable-xmm-clobber-test check XMM registers for clobbering (Win64-only;
                           should be used only for debugging purposes)
  --enable-random          randomly enable/disable components
  --disable-random
  --enable-random=LIST     randomly enable/disable specific components or
  --disable-random=LIST    component groups. LIST is a comma-separated list
                           of NAME[:PROB] entries where NAME is a component
                           (group) and PROB the probability associated with
                           NAME (default 0.5).
  --random-seed=VALUE      seed value for --enable/disable-random

NOTE: Object files are built at the place where configure is launched.
EOF
  exit 0
}

quotes='""'

log(){
    echo "$@" >> $logfile
}

log_file(){
    log BEGIN $1
    pr -n -t $1 >> $logfile
    log END $1
}

echolog(){
    log "$@"
    echo "$@"
}

warn(){
    log "WARNING: $*"
    WARNINGS="${WARNINGS}WARNING: $*\n"
}

die(){
    echolog "$@"
    cat <<EOF

If you think configure made a mistake, make sure you are using the latest
version from Git.  If the latest version fails, report the problem to the
ffmpeg-user@ffmpeg.org mailing list or IRC #ffmpeg on irc.freenode.net.
EOF
    if disabled logging; then
        cat <<EOF
Rerun configure with logging enabled (do not use --disable-logging), and
include the log this produces with your report.
EOF
    else
cat <<EOF
Include the log file "$logfile" produced by configure as this will help
solving the problem.
EOF
    fi
    exit 1
}

# Avoid locale weirdness, besides we really just want to translate ASCII.
toupper(){
    echo "$@" | tr abcdefghijklmnopqrstuvwxyz ABCDEFGHIJKLMNOPQRSTUVWXYZ
}

tolower(){
    echo "$@" | tr ABCDEFGHIJKLMNOPQRSTUVWXYZ abcdefghijklmnopqrstuvwxyz
}

c_escape(){
    echo "$*" | sed 's/["\\]/\\\0/g'
}

sh_quote(){
    v=$(echo "$1" | sed "s/'/'\\\\''/g")
    test "x$v" = "x${v#*[!A-Za-z0-9_/.+-]}" || v="'$v'"
    echo "$v"
}

cleanws(){
    echo "$@" | sed 's/^ *//;s/  */ /g;s/ *$//'
}

filter(){
    pat=$1
    shift
    for v; do
        eval "case $v in $pat) echo $v ;; esac"
    done
}

filter_out(){
    pat=$1
    shift
    for v; do
        eval "case $v in $pat) ;; *) echo $v ;; esac"
    done
}

map(){
    m=$1
    shift
    for v; do eval $m; done
}

set_all(){
    value=$1
    shift
    for var in $*; do
        eval $var=$value
    done
}

set_weak(){
    value=$1
    shift
    for var; do
        eval : \${$var:=$value}
    done
}

set_safe(){
    var=$1
    shift
    eval $(echo "$var" | sed 's/[^A-Za-z0-9_]/_/g')='$*'
}

get_safe(){
    eval echo \$$(echo "$1" | sed 's/[^A-Za-z0-9_]/_/g')
}

pushvar(){
    for var in $*; do
        eval level=\${${var}_level:=0}
        eval ${var}_${level}="\$$var"
        eval ${var}_level=$(($level+1))
    done
}

popvar(){
    for var in $*; do
        eval level=\${${var}_level:-0}
        test $level = 0 && continue
        eval level=$(($level-1))
        eval $var="\${${var}_${level}}"
        eval ${var}_level=$level
        eval unset ${var}_${level}
    done
}

enable(){
    set_all yes $*
}

disable(){
    set_all no $*
}

enable_weak(){
    set_weak yes $*
}

disable_weak(){
    set_weak no $*
}

enable_safe(){
    for var; do
        enable $(echo "$var" | sed 's/[^A-Za-z0-9_]/_/g')
    done
}

disable_safe(){
    for var; do
        disable $(echo "$var" | sed 's/[^A-Za-z0-9_]/_/g')
    done
}

do_enable_deep(){
    for var; do
        enabled $var && continue
        eval sel="\$${var}_select"
        eval sgs="\$${var}_suggest"
        pushvar var sgs
        enable_deep $sel
        popvar sgs
        enable_deep_weak $sgs
        popvar var
    done
}

enable_deep(){
    do_enable_deep $*
    enable $*
}

enable_deep_weak(){
    do_enable_deep $*
    enable_weak $*
}

enabled(){
    test "${1#!}" = "$1" && op== || op=!=
    eval test "x\$${1#!}" $op "xyes"
}

disabled(){
    test "${1#!}" = "$1" && op== || op=!=
    eval test "x\$${1#!}" $op "xno"
}

enabled_all(){
    for opt; do
        enabled $opt || return 1
    done
}

disabled_all(){
    for opt; do
        disabled $opt || return 1
    done
}

enabled_any(){
    for opt; do
        enabled $opt && return 0
    done
}

disabled_any(){
    for opt; do
        disabled $opt && return 0
    done
    return 1
}

set_default(){
    for opt; do
        eval : \${$opt:=\$${opt}_default}
    done
}

is_in(){
    value=$1
    shift
    for var in $*; do
        [ $var = $value ] && return 0
    done
    return 1
}

check_deps(){
    for cfg; do
        cfg="${cfg#!}"
        enabled ${cfg}_checking && die "Circular dependency for $cfg."
        disabled ${cfg}_checking && continue
        enable ${cfg}_checking

        eval dep_all="\$${cfg}_deps"
        eval dep_any="\$${cfg}_deps_any"
        eval dep_sel="\$${cfg}_select"
        eval dep_sgs="\$${cfg}_suggest"
        eval dep_ifa="\$${cfg}_if"
        eval dep_ifn="\$${cfg}_if_any"

        pushvar cfg dep_all dep_any dep_sel dep_sgs dep_ifa dep_ifn
        check_deps $dep_all $dep_any $dep_sel $dep_sgs $dep_ifa $dep_ifn
        popvar cfg dep_all dep_any dep_sel dep_sgs dep_ifa dep_ifn

        [ -n "$dep_ifa" ] && { enabled_all $dep_ifa && enable_weak $cfg; }
        [ -n "$dep_ifn" ] && { enabled_any $dep_ifn && enable_weak $cfg; }
        enabled_all  $dep_all || disable $cfg
        enabled_any  $dep_any || disable $cfg
        disabled_any $dep_sel && disable $cfg

        if enabled $cfg; then
            eval dep_extralibs="\$${cfg}_extralibs"
            test -n "$dep_extralibs" && add_extralibs $dep_extralibs
            enable_deep $dep_sel
            enable_deep_weak $dep_sgs
        fi

        disable ${cfg}_checking
    done
}

print_config_h(){
    enabled $1 && v=1 || v=0
    echo "#define $2 $v"
}

print_config_mak(){
    enabled $1 && v= || v=!
    echo "$v$2=yes"
}

print_config_asm(){
    enabled $1 && v=1 || v=0
    echo "%define $2 $v"
}

print_config(){
    pfx=$1
    files=$2
    shift 2
    for cfg; do
        ucname="$(toupper $cfg)"
        for f in $files; do
            "print_config_${f##*.}" $cfg ${pfx}${ucname} >>$f
        done
    done
}

print_enabled(){
    test "$1" = -n && end=" " && shift || end="\n"
    suf=$1
    shift
    for v; do
        enabled $v && printf "%s$end" ${v%$suf};
    done
}

append(){
    var=$1
    shift
    eval "$var=\"\$$var $*\""
}

prepend(){
    var=$1
    shift
    eval "$var=\"$* \$$var\""
}

add_cppflags(){
    append CPPFLAGS "$@"
}

add_cflags(){
    append CFLAGS $($cflags_filter "$@")
}

add_cxxflags(){
    append CXXFLAGS $($cflags_filter "$@")
}

add_asflags(){
    append ASFLAGS $($asflags_filter "$@")
}

add_ldflags(){
    append LDFLAGS $($ldflags_filter "$@")
}

add_extralibs(){
    prepend extralibs $($ldflags_filter "$@")
}

add_host_cflags(){
    append host_cflags $($host_cflags_filter "$@")
}

add_host_ldflags(){
    append host_ldflags $($host_ldflags_filter "$@")
}

check_cmd(){
    log "$@"
    "$@" >> $logfile 2>&1
}

cc_o(){
    eval printf '%s\\n' $CC_O
}

cc_e(){
    eval printf '%s\\n' $CC_E
}

check_cc(){
    log check_cc "$@"
    cat > $TMPC
    log_file $TMPC
    check_cmd $cc $CPPFLAGS $CFLAGS "$@" $CC_C $(cc_o $TMPO) $TMPC
}

check_cxx(){
    log check_cxx "$@"
    cat > $TMPCPP
    log_file $TMPCPP
    check_cmd $cxx $CPPFLAGS $CFLAGS $CXXFLAGS "$@" $CXX_C -o $TMPO $TMPCPP
}

check_cpp(){
    log check_cpp "$@"
    cat > $TMPC
    log_file $TMPC
    check_cmd $cc $CPPFLAGS $CFLAGS "$@" $(cc_e $TMPO) $TMPC
}

check_as(){
    log check_as "$@"
    cat > $TMPC
    log_file $TMPC
    check_cmd $as $CPPFLAGS $ASFLAGS "$@" $AS_C -o $TMPO $TMPC
}

check_inline_asm(){
    log check_inline_asm "$@"
    name="$1"
    code="$2"
    shift 2
    disable $name
    check_as "$@" <<EOF && enable $name
void foo(void){ __asm__ volatile($code); }
EOF
}

check_yasm(){
    log check_yasm "$@"
    echo "$1" > $TMPS
    log_file $TMPS
    shift 1
    check_cmd $yasmexe $YASMFLAGS "$@" -o $TMPO $TMPS
}

check_ld(){
    log check_ld "$@"
    type=$1
    shift 1
    flags=''
    libs=''
    for f; do
        test "${f}" = "${f#-l}" && flags="$flags $f" || libs="$libs $f"
    done
    check_$type $($cflags_filter $flags) || return
    flags=$($ldflags_filter $flags)
    libs=$($ldflags_filter $libs)
    check_cmd $ld $LDFLAGS $flags -o $TMPE $TMPO $libs $extralibs
}

check_code(){
    log check_code "$@"
    check=$1
    headers=$2
    code=$3
    shift 3
    {
        for hdr in $headers; do
            echo "#include <$hdr>"
        done
        echo "int main(void) { $code; return 0; }"
    } | check_$check "$@"
}

check_cppflags(){
    log check_cppflags "$@"
    check_cc "$@" <<EOF && append CPPFLAGS "$@"
int x;
EOF
}

check_cflags(){
    log check_cflags "$@"
    set -- $($cflags_filter "$@")
    check_cc "$@" <<EOF && append CFLAGS "$@"
int x;
EOF
}

check_cxxflags(){
    log check_cxxflags "$@"
    set -- $($cflags_filter "$@")
    check_cxx "$@" <<EOF && append CXXFLAGS "$@"
int x;
EOF
}

test_ldflags(){
    log test_ldflags "$@"
    check_ld "cc" "$@" <<EOF
int main(void){ return 0; }
EOF
}

check_ldflags(){
    log check_ldflags "$@"
    test_ldflags "$@" && add_ldflags "$@"
}

check_header(){
    log check_header "$@"
    header=$1
    shift
    disable_safe $header
    check_cpp "$@" <<EOF && enable_safe $header
#include <$header>
int x;
EOF
}

check_func(){
    log check_func "$@"
    func=$1
    shift
    disable $func
    check_ld "cc" "$@" <<EOF && enable $func
extern int $func();
int main(void){ $func(); }
EOF
}

check_mathfunc(){
    log check_mathfunc "$@"
    func=$1
    shift
    disable $func
    check_ld "cc" "$@" <<EOF && enable $func
#include <math.h>
float foo(float f) { return $func(f); }
int main(void){ return (int) foo; }
EOF
}

check_func_headers(){
    log check_func_headers "$@"
    headers=$1
    funcs=$2
    shift 2
    {
        for hdr in $headers; do
            echo "#include <$hdr>"
        done
        for func in $funcs; do
            echo "long check_$func(void) { return (long) $func; }"
        done
        echo "int main(void) { return 0; }"
    } | check_ld "cc" "$@" && enable $funcs && enable_safe $headers
}

check_class_headers_cpp(){
    log check_class_headers_cpp "$@"
    headers=$1
    classes=$2
    shift 2
    {
        for hdr in $headers; do
            echo "#include <$hdr>"
        done
        echo "int main(void) { "
        i=1
        for class in $classes; do
            echo "$class obj$i;"
            i=$(expr $i + 1)
        done
        echo "return 0; }"
    } | check_ld "cxx" "$@" && enable $funcs && enable_safe $headers
}

check_cpp_condition(){
    log check_cpp_condition "$@"
    header=$1
    condition=$2
    shift 2
    check_cpp "$@" <<EOF
#include <$header>
#if !($condition)
#error "unsatisfied condition: $condition"
#endif
EOF
}

check_lib(){
    log check_lib "$@"
    header="$1"
    func="$2"
    shift 2
    check_header $header && check_func $func "$@" && add_extralibs "$@"
}

check_lib2(){
    log check_lib2 "$@"
    headers="$1"
    funcs="$2"
    shift 2
    check_func_headers "$headers" "$funcs" "$@" && add_extralibs "$@"
}

check_lib_cpp(){
    log check_lib_cpp "$@"
    headers="$1"
    classes="$2"
    shift 2
    check_class_headers_cpp "$headers" "$classes" "$@" && add_extralibs "$@"
}

check_pkg_config(){
    log check_pkg_config "$@"
    pkg="$1"
    headers="$2"
    funcs="$3"
    shift 3
    $pkg_config --exists $pkg 2>/dev/null || return
    pkg_cflags=$($pkg_config --cflags $pkg)
    pkg_libs=$($pkg_config --libs $pkg)
    check_func_headers "$headers" "$funcs" $pkg_cflags $pkg_libs "$@" &&
        set_safe ${pkg}_cflags $pkg_cflags   &&
        set_safe ${pkg}_libs   $pkg_libs
}

check_exec(){
    check_ld "cc" "$@" && { enabled cross_compile || $TMPE >> $logfile 2>&1; }
}

check_exec_crash(){
    code=$(cat)

    # exit() is not async signal safe.  _Exit (C99) and _exit (POSIX)
    # are safe but may not be available everywhere.  Thus we use
    # raise(SIGTERM) instead.  The check is run in a subshell so we
    # can redirect the "Terminated" message from the shell.  SIGBUS
    # is not defined by standard C so it is used conditionally.

    (check_exec "$@") >> $logfile 2>&1 <<EOF
#include <signal.h>
static void sighandler(int sig){
    raise(SIGTERM);
}
int func(void){
    $code
}
int (*func_ptr)(void) = func;
int main(void){
    signal(SIGILL, sighandler);
    signal(SIGFPE, sighandler);
    signal(SIGSEGV, sighandler);
#ifdef SIGBUS
    signal(SIGBUS, sighandler);
#endif
    return func_ptr();
}
EOF
}

check_type(){
    log check_type "$@"
    headers=$1
    type=$2
    shift 2
    disable_safe "$type"
    check_code cc "$headers" "$type v" "$@" && enable_safe "$type"
}

check_struct(){
    log check_type "$@"
    headers=$1
    struct=$2
    member=$3
    shift 3
    disable_safe "${struct}_${member}"
    check_code cc "$headers" "const void *p = &(($struct *)0)->$member" "$@" &&
        enable_safe "${struct}_${member}"
}

require(){
    name="$1"
    header="$2"
    func="$3"
    shift 3
    check_lib $header $func "$@" || die "ERROR: $name not found"
}

require2(){
    name="$1"
    headers="$2"
    func="$3"
    shift 3
    check_lib2 "$headers" $func "$@" || die "ERROR: $name not found"
}

require_cpp(){
    name="$1"
    headers="$2"
    classes="$3"
    shift 3
    check_lib_cpp "$headers" "$classes" "$@" || die "ERROR: $name not found"
}

require_pkg_config(){
    pkg="$1"
    check_pkg_config "$@" || die "ERROR: $pkg not found"
    add_cflags    $(get_safe ${pkg}_cflags)
    add_extralibs $(get_safe ${pkg}_libs)
}

check_host_cc(){
    log check_host_cc "$@"
    cat > $TMPC
    log_file $TMPC
    check_cmd $host_cc $host_cflags "$@" -c -o $TMPO $TMPC
}

check_host_cflags(){
    log check_host_cflags "$@"
    set -- $($host_cflags_filter "$@")
    check_host_cc "$@" <<EOF && append host_cflags "$@"
int x;
EOF
}

apply(){
    file=$1
    shift
    "$@" < "$file" > "$file.tmp" && mv "$file.tmp" "$file" || rm "$file.tmp"
}

cp_if_changed(){
    cmp -s "$1" "$2" && echo "$2 is unchanged" && return
    mkdir -p "$(dirname $2)"
    cp -f "$1" "$2"
}

# CONFIG_LIST contains configurable options, while HAVE_LIST is for
# system-dependent things.

COMPONENT_LIST="
    bsfs
    decoders
    demuxers
    encoders
    filters
    hwaccels
    indevs
    muxers
    outdevs
    parsers
    protocols
"

DOCUMENT_LIST="
    doc
    htmlpages
    manpages
    podpages
    txtpages
"

PROGRAM_LIST="
    ffplay
    ffprobe
    ffserver
    ffmpeg
"

CONFIG_LIST="
    $COMPONENT_LIST
    $DOCUMENT_LIST
    $PROGRAM_LIST
    avcodec
    avdevice
    avfilter
    avformat
    avresample
    avisynth
    bzlib
    crystalhd
    dct
    dwt
    dxva2
<<<<<<< HEAD
    fast_unaligned
    fastdiv
=======
>>>>>>> 6fa48867
    fft
    fontconfig
    frei0r
    gnutls
    gpl
    gray
    hardcoded_tables
    libaacplus
    libass
    libbluray
    libcaca
    libcdio
    libcelt
    libdc1394
    libfaac
    libfdk_aac
    libflite
    libfreetype
    libgsm
    libiec61883
    libilbc
    libmodplug
    libmp3lame
    libnut
    libopencore_amrnb
    libopencore_amrwb
    libopencv
    libopenjpeg
    libopus
    libpulse
    librtmp
    libschroedinger
    libspeex
    libstagefright_h264
    libtheora
    libtwolame
    libutvideo
    libv4l2
    libvo_aacenc
    libvo_amrwbenc
    libvorbis
    libvpx
    libx264
    libxavs
    libxvid
    lsp
    mdct
    memalign_hack
    memory_poisoning
    network
    nonfree
    openal
    openssl
    pic
    postproc
    rdft
    runtime_cpudetect
    safe_bitstream_reader
    shared
    small
    sram
    static
    swresample
    swscale
    swscale_alpha
    thumb
    vaapi
    vda
    vdpau
    version3
    xmm_clobber_test
    x11grab
    zlib
"

THREADS_LIST='
    pthreads
    w32threads
    os2threads
'

ARCH_LIST='
    alpha
    arm
    avr32
    avr32_ap
    avr32_uc
    bfin
    ia64
    m68k
    mips
    mips64
    parisc
    ppc
    ppc64
    s390
    sh4
    sparc
    sparc64
    tomi
    x86
    x86_32
    x86_64
'

ARCH_EXT_LIST='
    altivec
    amd3dnow
    amd3dnowext
    armv5te
    armv6
    armv6t2
    armvfp
    avx
    fma4
    mmi
    mmx
    mmxext
    neon
    ppc4xx
    sse
    ssse3
    vfpv3
    vis
    mipsfpu
    mips32r2
    mipsdspr1
    mipsdspr2
'

HAVE_LIST_PUB='
    bigendian
    fast_unaligned
'

HAVE_LIST="
    $ARCH_EXT_LIST
    $HAVE_LIST_PUB
    $THREADS_LIST
    aligned_malloc
    aligned_stack
    alsa_asoundlib_h
    altivec_h
    arpa_inet_h
    asm_mod_q
    asm_mod_y
    asm_types_h
    attribute_may_alias
    attribute_packed
    cbrtf
    clock_gettime
    closesocket
    cmov
    cpuid
    cpunop
    dcbzl
    dev_bktr_ioctl_bt848_h
    dev_bktr_ioctl_meteor_h
    dev_ic_bt8xx_h
    dev_video_bktr_ioctl_bt848_h
    dev_video_meteor_ioctl_meteor_h
    dlfcn_h
    dlopen
    dos_paths
    dxva_h
    ebp_available
    ebx_available
    exp2
    exp2f
    fast_64bit
    fast_clz
    fast_cmov
    fcntl
    fork
    getaddrinfo
    gethrtime
    getopt
    GetProcessAffinityMask
    GetProcessMemoryInfo
    GetProcessTimes
    GetSystemTimeAsFileTime
    getrusage
    gettimeofday
    glob
    gnu_as
    ibm_asm
    inet_aton
    inline_asm
    isatty
    isinf
    isnan
    jack_port_get_latency_range
    kbhit
    ldbrx
    libdc1394_1
    libdc1394_2
    llrint
    llrintf
    local_aligned_16
    local_aligned_8
    localtime_r
    log2
    log2f
    loongson
    lrint
    lrintf
    lzo1x_999_compress
    machine_ioctl_bt848_h
    machine_ioctl_meteor_h
    makeinfo
    malloc_h
    MapViewOfFile
    memalign
    mkstemp
    mm_empty
    mmap
    nanosleep
    PeekNamedPipe
    perl
    pod2man
    poll_h
    posix_memalign
    pthread_cancel
    rdtsc
    rint
    round
    roundf
    rweflags
    sched_getaffinity
    sdl
    sdl_video_size
    setmode
    setrlimit
    Sleep
    sndio_h
    socklen_t
    soundcard_h
    strerror_r
    strptime
    struct_addrinfo
    struct_group_source_req
    struct_ip_mreq_source
    struct_ipv6_mreq
    struct_pollfd
    struct_rusage_ru_maxrss
    struct_sctp_event_subscribe
    struct_sockaddr_in6
    struct_sockaddr_sa_len
    struct_sockaddr_storage
    struct_v4l2_frmivalenum_discrete
    symver
    symver_asm_label
    symver_gnu_asm
    sysconf
    sysctl
    sys_mman_h
    sys_param_h
    sys_resource_h
    sys_select_h
    sys_soundcard_h
    sys_time_h
    sys_videoio_h
    termios_h
    texi2html
    threads
    trunc
    truncf
    unistd_h
    usleep
    vfp_args
    VirtualAlloc
    windows_h
    winsock2_h
    xform_asm
    xgetbv
    xmm_clobbers
    yasm
"

# options emitted with CONFIG_ prefix but not available on command line
CONFIG_EXTRA="
    aandcttables
    ac3dsp
    avutil
    error_resilience
    gcrypt
    golomb
    gplv3
    h264chroma
    h264dsp
    h264pred
    h264qpel
    huffman
    lgplv3
    lpc
    mpegaudiodsp
    mpegvideo
    mpegvideoenc
    nettle
    rangecoder
    rtpdec
    sinewin
    vp3dsp
"

CMDLINE_SELECT="
    $ARCH_EXT_LIST
    $CONFIG_LIST
    $THREADS_LIST
    asm
    coverage
    cross_compile
    debug
    extra_warnings
    logging
    optimizations
    stripping
    symver
    yasm
"

PATHS_LIST='
    bindir
    datadir
    incdir
    libdir
    mandir
    prefix
    shlibdir
'

CMDLINE_SET="
    $PATHS_LIST
    ar
    arch
    as
    assert_level
    build_suffix
    cc
    cpu
    cross_prefix
    cxx
    dep_cc
    extra_version
    host_cc
    host_cflags
    host_ldflags
    host_libs
    host_os
    install
    ld
    logfile
    malloc_prefix
    nm
    optflags
    pkg_config
    postproc_version
    progs_suffix
    random_seed
    samples
    strip
    sysinclude
    sysroot
    target_exec
    target_os
    target_path
    valgrind
    yasmexe
"

CMDLINE_APPEND="
    extra_cflags
    extra_cxxflags
"

# code dependency declarations

# architecture extensions

armv5te_deps="arm"
armv6_deps="arm"
armv6t2_deps="arm"
armvfp_deps="arm"
neon_deps="arm"
vfpv3_deps="armvfp"

mipsfpu_deps="mips"
mips32r2_deps="mips"
mipsdspr1_deps="mips"
mipsdspr2_deps="mips"
mmi_deps="mips"

altivec_deps="ppc"
ppc4xx_deps="ppc"

vis_deps="sparc"

x86_64_suggest="cmov fast_cmov"
amd3dnow_deps="mmx"
amd3dnowext_deps="amd3dnow"
mmx_deps="x86"
mmxext_deps="mmx"
sse_deps="mmx"
ssse3_deps="sse"
avx_deps="ssse3"
fma4_deps="avx"

aligned_stack_if_any="ppc x86"
fast_64bit_if_any="alpha ia64 mips64 parisc64 ppc64 sparc64 x86_64"
fast_clz_if_any="alpha armv5te avr32 mips ppc x86"
fast_unaligned_if_any="armv6 ppc x86"

inline_asm_deps="!tms470"
need_memalign="altivec neon sse"

symver_if_any="symver_asm_label symver_gnu_asm"

# subsystems
dct_select="rdft"
mdct_select="fft"
rdft_select="fft"
mpegaudiodsp_select="dct"
mpegvideoenc_select="mpegvideo"

# decoders / encoders / hardware accelerators
aac_decoder_select="mdct sinewin"
aac_encoder_select="mdct sinewin"
aac_latm_decoder_select="aac_decoder aac_latm_parser"
ac3_decoder_select="mdct ac3dsp ac3_parser"
ac3_encoder_select="mdct ac3dsp"
ac3_fixed_encoder_select="mdct ac3dsp"
alac_encoder_select="lpc"
amrnb_decoder_select="lsp"
amrwb_decoder_select="lsp"
amv_encoder_select="aandcttables"
atrac1_decoder_select="mdct sinewin"
atrac3_decoder_select="mdct"
binkaudio_dct_decoder_select="mdct rdft dct sinewin"
binkaudio_rdft_decoder_select="mdct rdft sinewin"
cavs_decoder_select="golomb mpegvideo"
cook_decoder_select="mdct sinewin"
cscd_decoder_suggest="zlib"
dca_decoder_select="mdct"
dirac_decoder_select="dwt golomb"
dnxhd_encoder_select="aandcttables mpegvideoenc"
dxa_decoder_select="zlib"
eac3_decoder_select="ac3_decoder"
eac3_encoder_select="ac3_encoder"
eamad_decoder_select="aandcttables error_resilience"
eatgq_decoder_select="aandcttables"
eatqi_decoder_select="aandcttables error_resilience mpegvideo"
exr_decoder_select="zlib"
ffv1_decoder_select="golomb rangecoder"
ffv1_encoder_select="rangecoder"
flac_decoder_select="golomb"
flac_encoder_select="golomb lpc"
flashsv_decoder_select="zlib"
flashsv_encoder_select="zlib"
flashsv2_encoder_select="zlib"
flashsv2_decoder_select="zlib"
flv_decoder_select="h263_decoder"
flv_encoder_select="h263_encoder"
fraps_decoder_select="huffman"
h261_decoder_select="error_resilience mpegvideo"
h261_encoder_select="aandcttables mpegvideoenc"
h263_decoder_select="error_resilience h263_parser mpegvideo"
h263_encoder_select="aandcttables error_resilience mpegvideoenc"
h263_vaapi_hwaccel_select="vaapi h263_decoder"
h263i_decoder_select="h263_decoder"
h263p_encoder_select="h263_encoder"
h264_crystalhd_decoder_select="crystalhd h264_mp4toannexb_bsf h264_parser"
h264_decoder_select="error_resilience golomb h264chroma h264dsp h264pred h264qpel mpegvideo"
h264_dxva2_hwaccel_deps="dxva2api_h"
h264_dxva2_hwaccel_select="dxva2 h264_decoder"
h264_vaapi_hwaccel_select="vaapi h264_decoder"
h264_vda_hwaccel_deps="VideoDecodeAcceleration_VDADecoder_h pthreads"
h264_vda_hwaccel_select="vda h264_decoder"
h264_vdpau_decoder_select="vdpau h264_decoder"
iac_decoder_select="fft mdct sinewin"
imc_decoder_select="fft mdct sinewin"
jpegls_decoder_select="golomb"
jpegls_encoder_select="golomb"
ljpeg_encoder_select="aandcttables mpegvideoenc"
loco_decoder_select="golomb"
mdec_decoder_select="error_resilience mpegvideo"
mjpeg_encoder_select="aandcttables mpegvideoenc"
mlp_decoder_select="mlp_parser"
mp1_decoder_select="mpegaudiodsp"
mp1float_decoder_select="mpegaudiodsp"
mp2_decoder_select="mpegaudiodsp"
mp2float_decoder_select="mpegaudiodsp"
mp3_decoder_select="mpegaudiodsp"
mp3adu_decoder_select="mpegaudiodsp"
mp3adufloat_decoder_select="mpegaudiodsp"
mp3float_decoder_select="mpegaudiodsp"
mp3on4_decoder_select="mpegaudiodsp"
mp3on4float_decoder_select="mpegaudiodsp"
mpc7_decoder_select="mpegaudiodsp"
mpc8_decoder_select="mpegaudiodsp"
mpeg_vdpau_decoder_select="vdpau mpegvideo_decoder"
mpeg_xvmc_decoder_deps="X11_extensions_XvMClib_h"
mpeg_xvmc_decoder_select="mpegvideo_decoder"
mpeg1_vdpau_decoder_select="vdpau mpeg1video_decoder"
mpeg1_vdpau_hwaccel_select="vdpau mpeg1video_decoder"
mpeg1video_decoder_select="error_resilience mpegvideo"
mpeg1video_encoder_select="aandcttables error_resilience mpegvideoenc"
mpeg2_crystalhd_decoder_select="crystalhd"
mpeg2_dxva2_hwaccel_deps="dxva2api_h"
mpeg2_dxva2_hwaccel_select="dxva2 mpeg2video_decoder"
mpeg2_vdpau_hwaccel_select="vdpau mpeg2video_decoder"
mpeg2_vaapi_hwaccel_select="vaapi mpeg2video_decoder"
mpeg2video_decoder_select="error_resilience mpegvideo"
mpeg2video_encoder_select="aandcttables error_resilience mpegvideoenc"
mpeg4_crystalhd_decoder_select="crystalhd"
mpeg4_decoder_select="h263_decoder mpeg4video_parser"
mpeg4_encoder_select="h263_encoder"
mpeg4_vaapi_hwaccel_select="vaapi mpeg4_decoder"
mpeg4_vdpau_decoder_select="vdpau mpeg4_decoder"
msmpeg4_crystalhd_decoder_select="crystalhd"
msmpeg4v1_decoder_select="h263_decoder"
msmpeg4v1_encoder_select="h263_encoder"
msmpeg4v2_decoder_select="h263_decoder"
msmpeg4v2_encoder_select="h263_encoder"
msmpeg4v3_decoder_select="h263_decoder"
msmpeg4v3_encoder_select="h263_encoder"
nellymoser_decoder_select="mdct sinewin"
nellymoser_encoder_select="mdct sinewin"
png_decoder_select="zlib"
png_encoder_select="zlib"
qcelp_decoder_select="lsp"
qdm2_decoder_select="mdct rdft mpegaudiodsp"
ra_144_encoder_select="lpc"
ralf_decoder_select="golomb"
rv10_decoder_select="h263_decoder"
rv10_encoder_select="h263_encoder"
rv20_decoder_select="h263_decoder"
rv20_encoder_select="h263_encoder"
rv30_decoder_select="error_resilience golomb h264chroma h264pred h264qpel mpegvideo"
rv40_decoder_select="error_resilience golomb h264chroma h264pred h264qpel mpegvideo"
shorten_decoder_select="golomb"
sipr_decoder_select="lsp"
snow_decoder_select="dwt rangecoder"
snow_encoder_select="aandcttables dwt error_resilience mpegvideoenc rangecoder"
sonic_decoder_select="golomb"
sonic_encoder_select="golomb"
sonic_ls_encoder_select="golomb"
svq1_decoder_select="error_resilience mpegvideo"
svq1_encoder_select="aandcttables error_resilience mpegvideoenc"
svq3_decoder_select="error_resilience golomb h264chroma h264dsp h264pred h264qpel mpegvideo"
svq3_decoder_suggest="zlib"
theora_decoder_select="vp3_decoder"
tiff_decoder_suggest="zlib"
tiff_encoder_suggest="zlib"
tscc_decoder_select="zlib"
twinvq_decoder_select="mdct lsp sinewin"
vc1_crystalhd_decoder_select="crystalhd"
vc1_decoder_select="h263_decoder h264chroma h264qpel"
vc1_dxva2_hwaccel_deps="dxva2api_h"
vc1_dxva2_hwaccel_select="dxva2 vc1_decoder"
vc1_vaapi_hwaccel_select="vaapi vc1_decoder"
vc1_vdpau_decoder_select="vdpau vc1_decoder"
vc1image_decoder_select="vc1_decoder"
vorbis_decoder_select="mdct"
vorbis_encoder_select="mdct"
vp3_decoder_select="vp3dsp"
vp5_decoder_select="vp3dsp"
vp6_decoder_select="huffman vp3dsp"
vp6a_decoder_select="vp6_decoder"
vp6f_decoder_select="vp6_decoder"
vp8_decoder_select="h264pred h264qpel"
wmapro_decoder_select="mdct sinewin"
wmav1_decoder_select="mdct sinewin"
wmav1_encoder_select="mdct sinewin"
wmav2_decoder_select="mdct sinewin"
wmav2_encoder_select="mdct sinewin"
wmavoice_decoder_select="lsp rdft dct mdct sinewin"
wmv1_decoder_select="h263_decoder"
wmv1_encoder_select="h263_encoder"
wmv2_decoder_select="h263_decoder"
wmv2_encoder_select="h263_encoder"
wmv3_decoder_select="vc1_decoder"
wmv3_crystalhd_decoder_select="crystalhd"
wmv3_dxva2_hwaccel_select="vc1_dxva2_hwaccel"
wmv3_vaapi_hwaccel_select="vc1_vaapi_hwaccel"
wmv3_vdpau_decoder_select="vc1_vdpau_decoder"
wmv3image_decoder_select="wmv3_decoder"
zerocodec_decoder_select="zlib"
zlib_decoder_select="zlib"
zlib_encoder_select="zlib"
zmbv_decoder_select="zlib"
zmbv_encoder_select="zlib"

crystalhd_deps="libcrystalhd_libcrystalhd_if_h"
vaapi_deps="va_va_h"
vda_deps="VideoDecodeAcceleration_VDADecoder_h pthreads"
vdpau_deps="vdpau_vdpau_h vdpau_vdpau_x11_h"

# parsers
h264_parser_select="error_resilience golomb h264dsp h264pred mpegvideo"
mpeg4video_parser_select="error_resilience mpegvideo"
mpegvideo_parser_select="error_resilience mpegvideo"
vc1_parser_select="error_resilience mpegvideo"

# external libraries
libaacplus_encoder_deps="libaacplus"
libcelt_decoder_deps="libcelt"
libfaac_encoder_deps="libfaac"
libfdk_aac_encoder_deps="libfdk_aac"
libgsm_decoder_deps="libgsm"
libgsm_encoder_deps="libgsm"
libgsm_ms_decoder_deps="libgsm"
libgsm_ms_encoder_deps="libgsm"
libilbc_decoder_deps="libilbc"
libilbc_encoder_deps="libilbc"
libmodplug_demuxer_deps="libmodplug"
libmp3lame_encoder_deps="libmp3lame"
libopencore_amrnb_decoder_deps="libopencore_amrnb"
libopencore_amrnb_encoder_deps="libopencore_amrnb"
libopencore_amrwb_decoder_deps="libopencore_amrwb"
libopenjpeg_decoder_deps="libopenjpeg"
libopenjpeg_encoder_deps="libopenjpeg"
libopus_decoder_deps="libopus"
libschroedinger_decoder_deps="libschroedinger"
libschroedinger_encoder_deps="libschroedinger"
libspeex_decoder_deps="libspeex"
libspeex_encoder_deps="libspeex"
libstagefright_h264_decoder_deps="libstagefright_h264"
libtheora_encoder_deps="libtheora"
libtwolame_encoder_deps="libtwolame"
libvo_aacenc_encoder_deps="libvo_aacenc"
libvo_amrwbenc_encoder_deps="libvo_amrwbenc"
libvorbis_decoder_deps="libvorbis"
libvorbis_encoder_deps="libvorbis"
libvpx_decoder_deps="libvpx"
libvpx_encoder_deps="libvpx"
libx264_encoder_deps="libx264"
libx264rgb_encoder_deps="libx264"
libxavs_encoder_deps="libxavs"
libxvid_encoder_deps="libxvid"
libutvideo_decoder_deps="libutvideo"
libutvideo_encoder_deps="libutvideo"

# demuxers / muxers
ac3_demuxer_select="ac3_parser"
asf_stream_muxer_select="asf_muxer"
avisynth_demuxer_deps="avisynth"
dirac_demuxer_select="dirac_parser"
eac3_demuxer_select="ac3_parser"
flac_demuxer_select="flac_parser"
ipod_muxer_select="mov_muxer"
libnut_demuxer_deps="libnut"
libnut_muxer_deps="libnut"
matroska_audio_muxer_select="matroska_muxer"
matroska_demuxer_suggest="zlib bzlib"
mov_demuxer_suggest="zlib"
mp3_demuxer_select="mpegaudio_parser"
mp4_muxer_select="mov_muxer"
mpegts_muxer_select="adts_muxer latm_muxer mpegvideo"
mpegtsraw_demuxer_select="mpegts_demuxer"
mxf_d10_muxer_select="mxf_muxer"
ogg_demuxer_select="golomb"
psp_muxer_select="mov_muxer"
rtp_demuxer_select="sdp_demuxer"
rtp_muxer_select="mpegvideo"
rtpdec_select="asf_demuxer rm_demuxer rtp_protocol mpegts_demuxer mov_demuxer"
rtsp_demuxer_select="http_protocol rtpdec"
rtsp_muxer_select="rtp_muxer http_protocol rtp_protocol"
sap_demuxer_select="sdp_demuxer"
sap_muxer_select="rtp_muxer rtp_protocol"
sdp_demuxer_select="rtpdec"
spdif_muxer_select="aac_parser"
tg2_muxer_select="mov_muxer"
tgp_muxer_select="mov_muxer"
w64_demuxer_deps="wav_demuxer"

# indevs / outdevs
alsa_indev_deps="alsa_asoundlib_h snd_pcm_htimestamp"
alsa_outdev_deps="alsa_asoundlib_h"
bktr_indev_deps_any="dev_bktr_ioctl_bt848_h machine_ioctl_bt848_h dev_video_bktr_ioctl_bt848_h dev_ic_bt8xx_h"
caca_outdev_deps="libcaca"
dshow_indev_deps="IBaseFilter"
dshow_indev_extralibs="-lpsapi -lole32 -lstrmiids -luuid"
dv1394_indev_deps="dv1394 dv_demuxer"
fbdev_indev_deps="linux_fb_h"
iec61883_indev_deps="libiec61883"
jack_indev_deps="jack_jack_h sem_timedwait"
lavfi_indev_deps="avfilter"
libcdio_indev_deps="libcdio"
libdc1394_indev_deps="libdc1394"
libv4l2_indev_deps="libv4l2"
openal_indev_deps="openal"
oss_indev_deps_any="soundcard_h sys_soundcard_h"
oss_outdev_deps_any="soundcard_h sys_soundcard_h"
pulse_indev_deps="libpulse"
sdl_outdev_deps="sdl"
sndio_indev_deps="sndio_h"
sndio_outdev_deps="sndio_h"
v4l_indev_deps="linux_videodev_h"
v4l2_indev_deps_any="linux_videodev2_h sys_videoio_h"
vfwcap_indev_deps="capCreateCaptureWindow vfwcap_defines"
vfwcap_indev_extralibs="-lavicap32"
x11grab_indev_deps="x11grab"

# protocols
bluray_protocol_deps="libbluray"
ffrtmpcrypt_protocol_deps="!librtmp_protocol"
ffrtmpcrypt_protocol_deps_any="gcrypt nettle openssl"
ffrtmpcrypt_protocol_select="tcp_protocol"
ffrtmphttp_protocol_deps="!librtmp_protocol"
ffrtmphttp_protocol_select="http_protocol"
gopher_protocol_deps="network"
httpproxy_protocol_deps="network"
httpproxy_protocol_select="tcp_protocol"
http_protocol_deps="network"
http_protocol_select="tcp_protocol"
https_protocol_select="tls_protocol"
librtmp_protocol_deps="librtmp"
librtmpe_protocol_deps="librtmp"
librtmps_protocol_deps="librtmp"
librtmpt_protocol_deps="librtmp"
librtmpte_protocol_deps="librtmp"
mmsh_protocol_select="http_protocol"
mmst_protocol_deps="network"
rtmp_protocol_deps="!librtmp_protocol"
rtmp_protocol_select="tcp_protocol"
rtmpe_protocol_select="ffrtmpcrypt_protocol"
rtmps_protocol_deps="!librtmp_protocol"
rtmps_protocol_select="tls_protocol"
rtmpt_protocol_select="ffrtmphttp_protocol"
rtmpte_protocol_select="ffrtmpcrypt_protocol ffrtmphttp_protocol"
rtmpts_protocol_select="ffrtmphttp_protocol https_protocol"
rtp_protocol_select="udp_protocol"
sctp_protocol_deps="network struct_sctp_event_subscribe"
tcp_protocol_deps="network"
tls_protocol_deps_any="openssl gnutls"
tls_protocol_select="tcp_protocol"
udp_protocol_deps="network"

# filters
aconvert_filter_deps="swresample"
amovie_filter_deps="avcodec avformat"
aresample_filter_deps="swresample"
ass_filter_deps="libass"
asyncts_filter_deps="avresample"
atempo_filter_deps="avcodec rdft"
blackframe_filter_deps="gpl"
boxblur_filter_deps="gpl"
colormatrix_filter_deps="gpl"
cropdetect_filter_deps="gpl"
delogo_filter_deps="gpl"
deshake_filter_deps="avcodec"
drawtext_filter_deps="libfreetype"
flite_filter_deps="libflite"
frei0r_filter_deps="frei0r dlopen"
frei0r_filter_extralibs='$ldl'
frei0r_src_filter_deps="frei0r dlopen"
frei0r_src_filter_extralibs='$ldl'
hqdn3d_filter_deps="gpl"
movie_filter_deps="avcodec avformat"
mp_filter_deps="gpl avcodec swscale postproc"
mptestsrc_filter_deps="gpl"
negate_filter_deps="lut_filter"
resample_filter_deps="avresample"
ocv_filter_deps="libopencv"
pan_filter_deps="swresample"
removelogo_filter_deps="avcodec avformat swscale"
scale_filter_deps="swscale"
select_filter_deps="avcodec"
showspectrum_filter_deps="avcodec"
super2xsai_filter_deps="gpl"
tinterlace_filter_deps="gpl"
yadif_filter_deps="gpl"

# libraries
avdevice_deps="avcodec avformat"
avformat_deps="avcodec"
postproc_deps="gpl"

# programs
ffmpeg_deps="avcodec avfilter avformat swscale swresample"
ffmpeg_select="buffersink_filter format_filter aformat_filter
               setpts_filter null_filter anull_filter abuffersink_filter"
ffplay_deps="avcodec avformat swscale swresample sdl"
ffplay_select="buffersink_filter rdft"
ffprobe_deps="avcodec avformat"
ffserver_deps="avformat ffm_muxer fork rtp_protocol rtsp_demuxer"
ffserver_extralibs='$ldl'

# documentation
podpages_deps="perl"
manpages_deps="perl pod2man"
htmlpages_deps="texi2html"
txtpages_deps="makeinfo"
doc_deps_any="manpages htmlpages podpages txtpages"

# tests
colormatrix1_test_deps="colormatrix_filter"
colormatrix2_test_deps="colormatrix_filter"
flashsv2_test_deps="zlib"
mpg_test_deps="mpeg1system_muxer mpegps_demuxer"
mpng_test_deps="zlib"
pp_test_deps="mp_filter"
pp2_test_deps="mp_filter"
pp3_test_deps="mp_filter"
pp4_test_deps="mp_filter"
pp5_test_deps="mp_filter"
pp6_test_deps="mp_filter"
seek_lavf_mxf_d10_test_deps="mxf_d10_test"
zlib_test_deps="zlib"
zmbv_test_deps="zlib"

test_deps(){
    suf1=$1
    suf2=$2
    shift 2
    for v; do
        dep=${v%=*}
        tests=${v#*=}
        for name in ${tests}; do
            append ${name}_test_deps ${dep}$suf1 ${dep}$suf2
        done
    done
}

test_deps _muxer _demuxer                                               \
    aiff                                                                \
    pcm_alaw=alaw                                                       \
    asf                                                                 \
    au                                                                  \
    avi                                                                 \
    dv=dv_fmt                                                           \
    ffm                                                                 \
    flv=flv_fmt                                                         \
    gxf                                                                 \
    matroska=mkv                                                        \
    mmf                                                                 \
    mov="mov ismv"                                                      \
    pcm_mulaw=mulaw                                                     \
    mxf="mxf mxf_d10"                                                   \
    nut                                                                 \
    ogg="ogg ogg_vp3"                                                   \
    rawvideo=pixfmt                                                     \
    rm                                                                  \
    swf                                                                 \
    mpegts=ts                                                           \
    voc                                                                 \
    wav                                                                 \
    yuv4mpegpipe=yuv4mpeg                                               \

# default parameters

logfile="config.log"

# installation paths
prefix_default="/usr/local"
bindir_default='${prefix}/bin'
datadir_default='${prefix}/share/ffmpeg'
incdir_default='${prefix}/include'
libdir_default='${prefix}/lib'
mandir_default='${prefix}/share/man'
shlibdir_default="$libdir_default"
postproc_version_default="current"

# toolchain
ar_default="ar"
cc_default="gcc"
cxx_default="g++"
host_cc_default="gcc"
install="install"
ln_s="ln -sf"
nm_default="nm"
objformat="elf"
pkg_config_default=pkg-config
ranlib="ranlib"
strip_default="strip"
yasmexe_default="yasm"

nm_opts='-g'
nogas=":"

# machine
arch_default=$(uname -m)
cpu="generic"

# OS
target_os_default=$(tolower $(uname -s))
host_os=$target_os_default

# alternative libpostproc version
ALT_PP_VER_MAJOR=51
ALT_PP_VER_MINOR=2
ALT_PP_VER_MICRO=101
ALT_PP_VER=$ALT_PP_VER_MAJOR.$ALT_PP_VER_MINOR.$ALT_PP_VER_MICRO

# configurable options
enable $PROGRAM_LIST
enable $DOCUMENT_LIST

enable avcodec
enable avdevice
enable avfilter
enable avformat
enable avutil
enable postproc
enable stripping
enable swresample
enable swscale

enable asm
enable debug
enable doc
enable network
enable optimizations
enable safe_bitstream_reader
enable static
enable swscale_alpha

# build settings
SHFLAGS='-shared -Wl,-soname,$$(@F)'
FFSERVERLDFLAGS=-Wl,-E
LIBPREF="lib"
LIBSUF=".a"
FULLNAME='$(NAME)$(BUILDSUF)'
LIBNAME='$(LIBPREF)$(FULLNAME)$(LIBSUF)'
SLIBPREF="lib"
SLIBSUF=".so"
SLIBNAME='$(SLIBPREF)$(FULLNAME)$(SLIBSUF)'
SLIBNAME_WITH_VERSION='$(SLIBNAME).$(LIBVERSION)'
SLIBNAME_WITH_MAJOR='$(SLIBNAME).$(LIBMAJOR)'
LIB_INSTALL_EXTRA_CMD='$$(RANLIB) "$(LIBDIR)/$(LIBNAME)"'
SLIB_INSTALL_NAME='$(SLIBNAME_WITH_VERSION)'
SLIB_INSTALL_LINKS='$(SLIBNAME_WITH_MAJOR) $(SLIBNAME)'

asflags_filter=echo
cflags_filter=echo
ldflags_filter=echo

AS_C='-c'
AS_O='-o $@'
CC_C='-c'
CC_E='-E -o $@'
CC_O='-o $@'
CXX_C='-c'
CXX_O='-o $@'
LD_O='-o $@'
HOSTCC_C='-c'
HOSTCC_O='-o $@'

host_cflags='-D_ISOC99_SOURCE -D_XOPEN_SOURCE=600 -O3 -g'
host_libs='-lm'
host_cflags_filter=echo
host_ldflags_filter=echo

target_path='$(CURDIR)'

# since the object filename is not given with the -MM flag, the compiler
# is only able to print the basename, and we must add the path ourselves
DEPCMD='$(DEP$(1)) $(DEP$(1)FLAGS) $($(1)DEP_FLAGS) $< | sed -e "/^\#.*/d" -e "s,^[[:space:]]*$(*F)\\.o,$(@D)/$(*F).o," > $(@:.o=.d)'
DEPFLAGS='-MM'

# find source path
if test -f configure; then
    source_path=.
else
    source_path=$(cd $(dirname "$0"); pwd)
    echo "$source_path" | grep -q '[[:blank:]]' &&
        die "Out of tree builds are impossible with whitespace in source path."
    test -e "$source_path/config.h" &&
        die "Out of tree builds are impossible with config.h in source dir."
fi

for v in "$@"; do
    r=${v#*=}
    l=${v%"$r"}
    r=$(sh_quote "$r")
    FFMPEG_CONFIGURATION="${FFMPEG_CONFIGURATION# } ${l}${r}"
done

find_things(){
    thing=$1
    pattern=$2
    file=$source_path/$3
    sed -n "s/^[^#]*$pattern.*([^,]*, *\([^,]*\)\(,.*\)*).*/\1_$thing/p" "$file"
}

ENCODER_LIST=$(find_things  encoder  ENC      libavcodec/allcodecs.c)
DECODER_LIST=$(find_things  decoder  DEC      libavcodec/allcodecs.c)
HWACCEL_LIST=$(find_things  hwaccel  HWACCEL  libavcodec/allcodecs.c)
PARSER_LIST=$(find_things   parser   PARSER   libavcodec/allcodecs.c)
BSF_LIST=$(find_things      bsf      BSF      libavcodec/allcodecs.c)
MUXER_LIST=$(find_things    muxer    _MUX     libavformat/allformats.c)
DEMUXER_LIST=$(find_things  demuxer  DEMUX    libavformat/allformats.c)
OUTDEV_LIST=$(find_things   outdev   OUTDEV   libavdevice/alldevices.c)
INDEV_LIST=$(find_things    indev    _IN      libavdevice/alldevices.c)
PROTOCOL_LIST=$(find_things protocol PROTOCOL libavformat/allformats.c)
FILTER_LIST=$(find_things   filter   FILTER   libavfilter/allfilters.c)

ALL_COMPONENTS="
    $BSF_LIST
    $DECODER_LIST
    $DEMUXER_LIST
    $ENCODER_LIST
    $FILTER_LIST
    $HWACCEL_LIST
    $INDEV_LIST
    $MUXER_LIST
    $OUTDEV_LIST
    $PARSER_LIST
    $PROTOCOL_LIST
"

find_tests(){
    map "echo ${2}\${v}_test" $(ls "$source_path"/tests/ref/$1 | grep -v '[^-a-z0-9_]')
}

LAVF_FATE_TESTS=$(find_tests lavf-fate)
LAVF_TESTS=$(find_tests lavf)
LAVFI_TESTS=$(find_tests lavfi)
SEEK_TESTS=$(find_tests seek seek_)

ALL_TESTS="$LAVF_FATE_TESTS $LAVF_TESTS $LAVFI_TESTS $SEEK_TESTS"

for n in $COMPONENT_LIST; do
    v=$(toupper ${n%s})_LIST
    eval enable \$$v
    eval ${n}_if_any="\$$v"
done

enable $ARCH_EXT_LIST $ALL_TESTS

die_unknown(){
    echo "Unknown option \"$1\"."
    echo "See $0 --help for available options."
    exit 1
}

show_list() {
    suffix=_$1
    shift
    echo $* | sed s/$suffix//g | tr ' ' '\n' | sort | pr -3 -t
    exit 0
}

rand_list(){
    IFS=', '
    set -- $*
    unset IFS
    for thing; do
        comp=${thing%:*}
        prob=${thing#$comp}
        prob=${prob#:}
        is_in ${comp} $COMPONENT_LIST && eval comp=\$$(toupper ${comp%s})_LIST
        echo "prob ${prob:-0.5}"
        printf '%s\n' $comp
    done
}

do_random(){
    action=$1
    shift
    random_seed=$(awk "BEGIN { srand($random_seed); print srand() }")
    $action $(rand_list "$@" | awk "BEGIN { srand($random_seed) } \$1 == \"prob\" { prob = \$2; next } rand() < prob { print }")
}

for opt do
    optval="${opt#*=}"
    case "$opt" in
    --extra-ldflags=*) add_ldflags $optval
    ;;
    --extra-libs=*) add_extralibs $optval
    ;;
    --disable-devices) disable $INDEV_LIST $OUTDEV_LIST
    ;;
    --enable-debug=*) debuglevel="$optval"
    ;;
    --disable-everything)
    map 'eval unset \${$(toupper ${v%s})_LIST}' $COMPONENT_LIST
    ;;
    --enable-random|--disable-random)
    action=${opt%%-random}
    do_random ${action#--} $COMPONENT_LIST
    ;;
    --enable-random=*|--disable-random=*)
    action=${opt%%-random=*}
    do_random ${action#--} $optval
    ;;
    --enable-*=*|--disable-*=*)
    eval $(echo "${opt%%=*}" | sed 's/--/action=/;s/-/ thing=/')
    is_in "${thing}s" $COMPONENT_LIST || die_unknown "$opt"
    eval list=\$$(toupper $thing)_LIST
    name=$(echo "${optval}" | sed "s/,/_${thing}|/g")_${thing}
    $action $(filter "$name" $list)
    ;;
    --enable-?*|--disable-?*)
    eval $(echo "$opt" | sed 's/--/action=/;s/-/ option=/;s/-/_/g')
    if is_in $option $COMPONENT_LIST; then
        test $action = disable && action=unset
        eval $action \$$(toupper ${option%s})_LIST
    elif is_in $option $CMDLINE_SELECT; then
        $action $option
    else
        die_unknown $opt
    fi
    ;;
    --list-*)
        NAME="${opt#--list-}"
        is_in $NAME $COMPONENT_LIST || die_unknown $opt
        NAME=${NAME%s}
        eval show_list $NAME \$$(toupper $NAME)_LIST
    ;;
    --help|-h) show_help
    ;;
    *)
    optname="${opt%%=*}"
    optname="${optname#--}"
    optname=$(echo "$optname" | sed 's/-/_/g')
    if is_in $optname $CMDLINE_SET; then
        eval $optname='$optval'
    elif is_in $optname $CMDLINE_APPEND; then
        append $optname "$optval"
    else
         die_unknown $opt
    fi
    ;;
    esac
done

disabled logging && logfile=/dev/null

echo "# $0 $FFMPEG_CONFIGURATION" > $logfile
set >> $logfile

test -n "$cross_prefix" && enable cross_compile

if enabled cross_compile; then
    test -n "$arch" && test -n "$target_os" ||
        die "Must specify target arch and OS when cross-compiling"
fi

set_default arch target_os postproc_version

# Check if we should build alternative libpostproc version instead of current
if   test "$postproc_version" = $ALT_PP_VER; then
  LIBPOSTPROC_VERSION=$ALT_PP_VER
  LIBPOSTPROC_VERSION_MAJOR=$ALT_PP_VER_MAJOR
  LIBPOSTPROC_VERSION_MINOR=$ALT_PP_VER_MINOR
  LIBPOSTPROC_VERSION_MICRO=$ALT_PP_VER_MICRO
elif test "$postproc_version" != current; then
  die "Invalid argument to --postproc-version. See --help output."
fi

ar_default="${cross_prefix}${ar_default}"
cc_default="${cross_prefix}${cc_default}"
cxx_default="${cross_prefix}${cxx_default}"
nm_default="${cross_prefix}${nm_default}"
pkg_config_default="${cross_prefix}${pkg_config_default}"
ranlib="${cross_prefix}${ranlib}"
strip_default="${cross_prefix}${strip_default}"

sysinclude_default="${sysroot}/usr/include"

set_default cc cxx nm pkg_config strip sysinclude yasmexe
enabled cross_compile || host_cc_default=$cc
set_default host_cc

if ! $pkg_config --version >/dev/null 2>&1; then
    warn "$pkg_config not found, library detection may fail."
    pkg_config=false
fi

exesuf() {
    case $1 in
        mingw32*|cygwin*|*-dos|freedos|opendos|os/2*|symbian) echo .exe ;;
    esac
}

EXESUF=$(exesuf $target_os)
HOSTEXESUF=$(exesuf $host_os)

# set temporary file name
: ${TMPDIR:=$TEMPDIR}
: ${TMPDIR:=$TMP}
: ${TMPDIR:=/tmp}

if ! check_cmd mktemp -u XXXXXX; then
    # simple replacement for missing mktemp
    # NOT SAFE FOR GENERAL USE
    mktemp(){
        echo "${2%%XXX*}.${HOSTNAME}.${UID}.$$"
    }
fi

tmpfile(){
    tmp=$(mktemp -u "${TMPDIR}/ffconf.XXXXXXXX")$2 &&
        (set -C; exec > $tmp) 2>/dev/null ||
        die "Unable to create temporary file in $TMPDIR."
    append TMPFILES $tmp
    eval $1=$tmp
}

trap 'rm -f -- $TMPFILES' EXIT

tmpfile TMPASM .asm
tmpfile TMPC   .c
tmpfile TMPCPP .cpp
tmpfile TMPE   $EXESUF
tmpfile TMPH   .h
tmpfile TMPO   .o
tmpfile TMPS   .S
tmpfile TMPSH  .sh
tmpfile TMPV   .ver

unset -f mktemp

chmod +x $TMPE

# make sure we can execute files in $TMPDIR
cat > $TMPSH 2>> $logfile <<EOF
#! /bin/sh
EOF
chmod +x $TMPSH >> $logfile 2>&1
if ! $TMPSH >> $logfile 2>&1; then
    cat <<EOF
Unable to create and execute files in $TMPDIR.  Set the TMPDIR environment
variable to another directory and make sure that it is not mounted noexec.
EOF
    die "Sanity test failed."
fi

pgi_flags(){
    for flag; do
        case $flag in
            -fomit-frame-pointer) echo -Mnoframe ;;
            -g)                   echo -gopt ;;
            *)                    echo $flag ;;
        esac
    done
}

suncc_flags(){
    for flag; do
        case $flag in
            -march=*|-mcpu=*)
                case "${flag#*=}" in
                    native)                   echo -xtarget=native       ;;
                    v9|niagara)               echo -xarch=sparc          ;;
                    ultrasparc)               echo -xarch=sparcvis       ;;
                    ultrasparc3|niagara2)     echo -xarch=sparcvis2      ;;
                    i586|pentium)             echo -xchip=pentium        ;;
                    i686|pentiumpro|pentium2) echo -xtarget=pentium_pro  ;;
                    pentium3*|c3-2)           echo -xtarget=pentium3     ;;
                    pentium-m)          echo -xarch=sse2 -xchip=pentium3 ;;
                    pentium4*)          echo -xtarget=pentium4           ;;
                    prescott|nocona)    echo -xarch=sse3 -xchip=pentium4 ;;
                    *-sse3)             echo -xarch=sse3                 ;;
                    core2)              echo -xarch=ssse3 -xchip=core2   ;;
                    amdfam10|barcelona)       echo -xarch=sse4_1         ;;
                    athlon-4|athlon-[mx]p)    echo -xarch=ssea           ;;
                    k8|opteron|athlon64|athlon-fx)
                                              echo -xarch=sse2a          ;;
                    athlon*)                  echo -xarch=pentium_proa   ;;
                esac
                ;;
            -std=c99)             echo -xc99              ;;
            -fomit-frame-pointer) echo -xregs=frameptr    ;;
            -fPIC)                echo -KPIC -xcode=pic32 ;;
            -W*,*)                echo $flag              ;;
            -f*-*|-W*)                                    ;;
            *)                    echo $flag              ;;
        esac
    done
}

tms470_flags(){
    for flag; do
        case $flag in
            -march=*|-mcpu=*)
                case "${flag#*=}" in
                    armv7-a|cortex-a*)      echo -mv=7a8 ;;
                    armv7-r|cortex-r*)      echo -mv=7r4 ;;
                    armv7-m|cortex-m*)      echo -mv=7m3 ;;
                    armv6*|arm11*)          echo -mv=6   ;;
                    armv5*e|arm[79]*e*|arm9[24]6*|arm96*|arm102[26])
                                            echo -mv=5e  ;;
                    armv4*|arm7*|arm9[24]*) echo -mv=4   ;;
                esac
                ;;
            -mfpu=neon)     echo --float_support=vfpv3 --neon ;;
            -mfpu=vfp)      echo --float_support=vfpv2        ;;
            -mfpu=vfpv3)    echo --float_support=vfpv3        ;;
            -msoft-float)   echo --float_support=vfplib       ;;
            -O[0-3]|-mf=*)  echo $flag                        ;;
            -g)             echo -g -mn                       ;;
            -pds=*)         echo $flag                        ;;
            -D*|-I*)        echo $flag                        ;;
            --gcc|--abi=*)  echo $flag                        ;;
            -me)            echo $flag                        ;;
        esac
    done
}

probe_cc(){
    pfx=$1
    _cc=$2

    unset _type _ident _cc_c _cc_e _cc_o _flags _cflags _ldflags
    unset _depflags _DEPCMD _DEPFLAGS
    _flags_filter=echo

    if $_cc -v 2>&1 | grep -q '^gcc.*LLVM'; then
        _type=llvm_gcc
        gcc_extra_ver=$(expr "$($_cc --version | head -n1)" : '.*\((.*)\)')
        _ident="llvm-gcc $($_cc -dumpversion) $gcc_extra_ver"
        _depflags='-MMD -MF $(@:.o=.d) -MT $@'
        _cflags_speed='-O3'
        _cflags_size='-Os'
    elif $_cc -v 2>&1 | grep -qi ^gcc; then
        _type=gcc
        gcc_version=$($_cc --version | head -n1)
        gcc_basever=$($_cc -dumpversion)
        gcc_pkg_ver=$(expr "$gcc_version" : '[^ ]* \(([^)]*)\)')
        gcc_ext_ver=$(expr "$gcc_version" : ".*$gcc_pkg_ver $gcc_basever \\(.*\\)")
        _ident=$(cleanws "gcc $gcc_basever $gcc_pkg_ver $gcc_ext_ver")
        if ! $_cc -dumpversion | grep -q '^2\.'; then
            _depflags='-MMD -MF $(@:.o=.d) -MT $@'
        fi
        _cflags_speed='-O3'
        _cflags_size='-Os'
    elif $_cc --version 2>/dev/null | grep -q Intel; then
        _type=icc
        _ident=$($_cc --version | head -n1)
        _depflags='-MMD'
        _cflags_speed='-O3'
        _cflags_size='-Os'
        _cflags_noopt='-O1'
    elif $_cc -v 2>&1 | grep -q xlc; then
        _type=xlc
        _ident=$($_cc -qversion 2>/dev/null | head -n1)
        _cflags_speed='-O5'
        _cflags_size='-O5 -qcompact'
    elif $_cc -V 2>/dev/null | grep -q Compaq; then
        _type=ccc
        _ident=$($_cc -V | head -n1 | cut -d' ' -f1-3)
        _DEPFLAGS='-M'
        debuglevel=3
        _ldflags='-Wl,-z,now' # calls to libots crash without this
        _cflags_speed='-fast'
        _cflags_size='-O1'
    elif $_cc --vsn 2>/dev/null | grep -q "ARM C/C++ Compiler"; then
        test -d "$sysroot" || die "No valid sysroot specified."
        _type=armcc
        _ident=$($_cc --vsn | head -n1)
        armcc_conf="$PWD/armcc.conf"
        $_cc --arm_linux_configure                 \
             --arm_linux_config_file="$armcc_conf" \
             --configure_sysroot="$sysroot"        \
             --configure_cpp_headers="$sysinclude" >>$logfile 2>&1 ||
             die "Error creating armcc configuration file."
        $_cc --vsn | grep -q RVCT && armcc_opt=rvct || armcc_opt=armcc
        _flags="--arm_linux_config_file=$armcc_conf --translate_gcc"
        as_default="${cross_prefix}gcc"
        _depflags='-MMD'
        _cflags_speed='-O3'
        _cflags_size='-Os'
    elif $_cc -version 2>/dev/null | grep -q TMS470; then
        _type=tms470
        _ident=$($_cc -version | head -n1 | tr -s ' ')
        _flags='--gcc --abi=eabi -me'
        _cflags='-D__gnuc_va_list=va_list -D__USER_LABEL_PREFIX__='
        _cc_e='-ppl -fe=$@'
        _cc_o='-fe=$@'
        as_default="${cross_prefix}gcc"
        ld_default="${cross_prefix}gcc"
        _depflags='-ppa -ppd=$(@:.o=.d)'
        _cflags_speed='-O3 -mf=5'
        _cflags_size='-O3 -mf=2'
        _flags_filter=tms470_flags
    elif $_cc -v 2>&1 | grep -q clang; then
        _type=clang
        _ident=$($_cc --version | head -n1)
        _depflags='-MMD'
        _cflags_speed='-O3'
        _cflags_size='-Os'
    elif $_cc -V 2>&1 | grep -q Sun; then
        _type=suncc
        _ident=$($_cc -V 2>&1 | head -n1 | cut -d' ' -f 2-)
        _DEPCMD='$(DEP$(1)) $(DEP$(1)FLAGS) $($(1)DEP_FLAGS) $< | sed -e "1s,^.*: ,$@: ," -e "\$$!s,\$$, \\\," -e "1!s,^.*: , ," > $(@:.o=.d)'
        _DEPFLAGS='-xM1 -xc99'
        _ldflags='-std=c99'
        _cflags_speed='-O5'
        _cflags_size='-O5 -xspace'
        _flags_filter=suncc_flags
    elif $_cc -v 2>&1 | grep -q 'PathScale\|Path64'; then
        _type=pathscale
        _ident=$($_cc -v 2>&1 | head -n1 | tr -d :)
        _depflags='-MMD -MF $(@:.o=.d) -MT $@'
        _cflags_speed='-O2'
        _cflags_size='-Os'
        _flags_filter='filter_out -Wdisabled-optimization'
    elif $_cc -v 2>&1 | grep -q Open64; then
        _type=open64
        _ident=$($_cc -v 2>&1 | head -n1 | tr -d :)
        _depflags='-MMD -MF $(@:.o=.d) -MT $@'
        _cflags_speed='-O2'
        _cflags_size='-Os'
        _flags_filter='filter_out -Wdisabled-optimization|-Wtype-limits|-fno-signed-zeros'
    elif $_cc -V 2>&1 | grep -q Portland; then
        _type=pgi
        _ident="PGI $($_cc -V 2>&1 | awk '/^pgcc/ { print $2; exit }')"
        opt_common='-alias=ansi -Mlre -Mpre'
        _cflags_speed="-O3 -Mautoinline -Munroll=c:4 $opt_common"
        _cflags_size="-O2 -Munroll=c:1 $opt_common"
        _cflags_noopt="-O1"
        _flags_filter=pgi_flags
    fi

    eval ${pfx}_type=\$_type
    eval ${pfx}_ident=\$_ident
}

set_ccvars(){
    eval ${1}_C=\${_cc_c-\${${1}_C}}
    eval ${1}_E=\${_cc_e-\${${1}_E}}
    eval ${1}_O=\${_cc_o-\${${1}_O}}

    if [ -n "$_depflags" ]; then
        eval ${1}_DEPFLAGS=\$_depflags
    else
        eval ${1}DEP=\${_DEPCMD:-\$DEPCMD}
        eval ${1}DEP_FLAGS=\${_DEPFLAGS:-\$DEPFLAGS}
        eval DEP${1}FLAGS=\$_flags
    fi
}

probe_cc cc "$cc"
cflags_filter=$_flags_filter
cflags_speed=$_cflags_speed
cflags_size=$_cflags_size
cflags_noopt=$_cflags_noopt
add_cflags $_flags $_cflags
cc_ldflags=$_ldflags
set_ccvars CC

probe_cc hostcc "$host_cc"
host_cflags_filter=$_flags_filter
host_ldflags_filter=$_flags_filter
add_host_cflags  $_flags $_cflags
add_host_ldflags $_flags $_ldflags
set_ccvars HOSTCC

test -n "$cc_type" && enable $cc_type ||
    warn "Unknown C compiler $cc, unable to select optimal CFLAGS"

: ${as_default:=$cc}
: ${dep_cc_default:=$cc}
: ${ld_default:=$cc}
set_default ar as dep_cc ld

probe_cc as "$as"
asflags_filter=$_flags_filter
add_asflags $_flags $_cflags
set_ccvars AS

probe_cc ld "$ld"
ldflags_filter=$_flags_filter
add_ldflags $_flags $_ldflags
test "$cc_type" != "$ld_type" && add_ldflags $cc_ldflags
LD_O=${_cc_o-$LD_O}

if [ -z "$CC_DEPFLAGS" ] && [ "$dep_cc" != "$cc" ]; then
    probe_cc depcc "$dep_cc"
    CCDEP=${_DEPCMD:-$DEPCMD}
    CCDEP_FLAGS=${_DEPFLAGS:=$DEPFLAGS}
    DEPCCFLAGS=$_flags
fi

add_cflags $extra_cflags
add_cxxflags $extra_cxxflags
add_asflags $extra_cflags

if test -n "$sysroot"; then
    case "$cc_type" in
        gcc|llvm_gcc|clang)
            add_cppflags --sysroot="$sysroot"
            add_ldflags --sysroot="$sysroot"
        ;;
        tms470)
            add_cppflags -I"$sysinclude"
            add_ldflags  --sysroot="$sysroot"
        ;;
    esac
fi

if test "$cpu" = host; then
    enabled cross_compile && die "--cpu=host makes no sense when cross-compiling."

    case "$cc_type" in
        gcc|llvm_gcc)
            check_native(){
                $cc $1=native -v -c -o $TMPO $TMPC >$TMPE 2>&1 || return
                sed -n "/cc1.*$1=/{
                            s/.*$1=\\([^ ]*\\).*/\\1/
                            p
                            q
                        }" $TMPE
            }
            cpu=$(check_native -march || check_native -mcpu)
        ;;
    esac

    test "${cpu:-host}" = host && die "--cpu=host not supported with compiler $cc"
fi

# Deal with common $arch aliases
case "$arch" in
    arm*|iPad*)
        arch="arm"
    ;;
    mips|mipsel|IP*)
        arch="mips"
    ;;
    mips64*)
        arch="mips"
        subarch="mips64"
    ;;
    parisc|hppa)
        arch="parisc"
    ;;
    parisc64|hppa64)
        arch="parisc"
        subarch="parisc64"
    ;;
    "Power Macintosh"|ppc|powerpc|ppc64|powerpc64)
        arch="ppc"
    ;;
    s390|s390x)
        arch="s390"
    ;;
    sh4|sh)
        arch="sh4"
    ;;
    sun4u|sparc64)
        arch="sparc"
        subarch="sparc64"
    ;;
    i[3-6]86|i86pc|BePC|x86pc|x86_64|x86_32|amd64)
        arch="x86"
    ;;
esac

is_in $arch $ARCH_LIST || warn "unknown architecture $arch"
enable $arch

# Add processor-specific flags
if test "$cpu" = generic; then
    : do nothing
elif enabled ppc; then

    case $(tolower $cpu) in
        601|ppc601|powerpc601)
            cpuflags="-mcpu=601"
            disable altivec
        ;;
        603*|ppc603*|powerpc603*)
            cpuflags="-mcpu=603"
            disable altivec
        ;;
        604*|ppc604*|powerpc604*)
            cpuflags="-mcpu=604"
            disable altivec
        ;;
        g3|75*|ppc75*|powerpc75*)
            cpuflags="-mcpu=750 -mpowerpc-gfxopt"
            disable altivec
        ;;
        g4|745*|ppc745*|powerpc745*)
            cpuflags="-mcpu=7450 -mpowerpc-gfxopt"
        ;;
        74*|ppc74*|powerpc74*)
            cpuflags="-mcpu=7400 -mpowerpc-gfxopt"
        ;;
        g5|970|ppc970|powerpc970)
            cpuflags="-mcpu=970 -mpowerpc-gfxopt -mpowerpc64"
        ;;
        power[3-7]*)
            cpuflags="-mcpu=$cpu -mpowerpc-gfxopt -mpowerpc64"
        ;;
        cell)
            cpuflags="-mcpu=cell"
            enable ldbrx
        ;;
        e500mc)
            cpuflags="-mcpu=e500mc"
            disable altivec
        ;;
        e500v2)
            cpuflags="-mcpu=8548 -mhard-float -mfloat-gprs=double"
            disable altivec
        ;;
        e500)
            cpuflags="-mcpu=8540 -mhard-float"
            disable altivec
        ;;
    esac

elif enabled x86; then

    case $cpu in
        i[345]86|pentium)
            cpuflags="-march=$cpu"
            disable mmx
        ;;
        # targets that do NOT support conditional mov (cmov)
        pentium-mmx|k6|k6-[23]|winchip-c6|winchip2|c3)
            cpuflags="-march=$cpu"
            disable cmov
        ;;
        # targets that do support conditional mov (cmov)
        i686|pentiumpro|pentium[23]|pentium-m|athlon|athlon-tbird|athlon-4|athlon-[mx]p|athlon64*|k8*|opteron*|athlon-fx|core2|amdfam10|barcelona|atom)
            cpuflags="-march=$cpu"
            enable cmov
            enable fast_cmov
        ;;
        # targets that do support conditional mov but on which it's slow
        pentium4|pentium4m|prescott|nocona)
            cpuflags="-march=$cpu"
            enable cmov
            disable fast_cmov
        ;;
    esac

elif enabled sparc; then

    case $cpu in
        niagara)
            cpuflags="-mcpu=$cpu"
            disable vis
        ;;
        sparc64)
            cpuflags="-mcpu=v9"
        ;;
    esac

elif enabled arm; then

    case $cpu in
        armv*)
            cpuflags="-march=$cpu"
            subarch=$(echo $cpu | sed 's/[^a-z0-9]//g')
        ;;
        *)
            cpuflags="-mcpu=$cpu"
            case $cpu in
                cortex-a*)                               subarch=armv7a  ;;
                cortex-r*)                               subarch=armv7r  ;;
                cortex-m*)                 enable thumb; subarch=armv7m  ;;
                arm11*)                                  subarch=armv6   ;;
                arm[79]*e*|arm9[24]6*|arm96*|arm102[26]) subarch=armv5te ;;
                armv4*|arm7*|arm9[24]*)                  subarch=armv4   ;;
            esac
        ;;
    esac

elif enabled alpha; then

    enabled ccc && cpuflags="-arch $cpu" || cpuflags="-mcpu=$cpu"

elif enabled bfin; then

    cpuflags="-mcpu=$cpu"

elif enabled mips; then

    cpuflags="-march=$cpu"

    case $cpu in
        24kc)
            disable mipsfpu
            disable mipsdspr1
            disable mipsdspr2
        ;;
        24kf*)
            disable mipsdspr1
            disable mipsdspr2
        ;;
        24kec|34kc|1004kc)
            disable mipsfpu
            disable mipsdspr2
        ;;
        24kef*|34kf*|1004kf*)
            disable mipsdspr2
        ;;
        74kc)
            disable mipsfpu
        ;;
    esac

elif enabled avr32; then

    case $cpu in
        ap7[02]0[0-2])
            subarch="avr32_ap"
            cpuflags="-mpart=$cpu"
        ;;
        ap)
            subarch="avr32_ap"
            cpuflags="-march=$cpu"
        ;;
        uc3[ab]*)
            subarch="avr32_uc"
            cpuflags="-mcpu=$cpu"
        ;;
        uc)
            subarch="avr32_uc"
            cpuflags="-march=$cpu"
        ;;
    esac

fi

add_cflags $cpuflags
add_asflags $cpuflags

# compiler sanity check
check_exec <<EOF
int main(void){ return 0; }
EOF
if test "$?" != 0; then
    echo "$cc is unable to create an executable file."
    if test -z "$cross_prefix" && ! enabled cross_compile ; then
        echo "If $cc is a cross-compiler, use the --enable-cross-compile option."
        echo "Only do this if you know what cross compiling means."
    fi
    die "C compiler test failed."
fi

add_cppflags -D_ISOC99_SOURCE
add_cxxflags -D__STDC_CONSTANT_MACROS
check_cflags -std=c99
check_cc -D_FILE_OFFSET_BITS=64 <<EOF && add_cppflags -D_FILE_OFFSET_BITS=64
#include <stdlib.h>
EOF
check_cc -D_LARGEFILE_SOURCE <<EOF && add_cppflags -D_LARGEFILE_SOURCE
#include <stdlib.h>
EOF

check_host_cflags -std=c99
check_host_cflags -Wall

case "$arch" in
    alpha|ia64|mips|parisc|sparc)
        spic=$shared
    ;;
    x86)
        subarch="x86_32"
        check_code cc "" "int test[(int)sizeof(char*) - 7]" && subarch="x86_64"
        if test "$subarch" = "x86_64"; then
            spic=$shared
        fi
    ;;
    ppc)
        check_cc <<EOF && subarch="ppc64"
        int test[(int)sizeof(char*) - 7];
EOF
    ;;
esac

enable $subarch
enabled spic && enable pic

# OS specific
case $target_os in
    haiku)
        prefix_default="/boot/common"
        network_extralibs="-lnetwork"
        host_libs=
        ;;
    sunos)
        FFSERVERLDFLAGS=""
        SHFLAGS='-shared -Wl,-h,$$(@F)'
        enabled x86 && SHFLAGS="-mimpure-text $SHFLAGS"
        network_extralibs="-lsocket -lnsl"
        add_cppflags -D__EXTENSIONS__ -D_XOPEN_SOURCE=600
        # When using suncc to build, the Solaris linker will mark
        # an executable with each instruction set encountered by
        # the Solaris assembler.  As our libraries contain their own
        # guards for processor-specific code, instead suppress
        # generation of the HWCAPS ELF section on Solaris x86 only.
        enabled_all suncc x86 && echo "hwcap_1 = OVERRIDE;" > mapfile && add_ldflags -Wl,-M,mapfile
        nm_opts='-P -g'
        ;;
    netbsd)
        disable symver
        oss_indev_extralibs="-lossaudio"
        oss_outdev_extralibs="-lossaudio"
        ;;
    openbsd|bitrig)
        # On OpenBSD 4.5. the compiler does not use PIC unless
        # explicitly using -fPIC. FFmpeg builds fine without PIC,
        # however the generated executable will not do anything
        # (simply quits with exit-code 1, no crash, no output).
        # Thus explicitly enable PIC here.
        enable pic
        disable symver
        SHFLAGS='-shared'
        SLIBNAME_WITH_MAJOR='$(SLIBNAME).$(LIBVERSION)'
        oss_indev_extralibs="-lossaudio"
        oss_outdev_extralibs="-lossaudio"
        ;;
    dragonfly)
        disable symver
        ;;
    freebsd)
        ;;
    bsd/os)
        add_extralibs -lpoll -lgnugetopt
        strip="strip -d"
        ;;
    darwin)
        gas="gas-preprocessor.pl $cc"
        enabled ppc && add_asflags -force_cpusubtype_ALL
        SHFLAGS='-dynamiclib -Wl,-single_module -Wl,-install_name,$(SHLIBDIR)/$(SLIBNAME_WITH_MAJOR),-current_version,$(LIBVERSION),-compatibility_version,$(LIBMAJOR)'
        enabled x86_32 && append SHFLAGS -Wl,-read_only_relocs,suppress
        strip="${strip} -x"
        add_ldflags -Wl,-dynamic,-search_paths_first
        SLIBSUF=".dylib"
        SLIBNAME_WITH_VERSION='$(SLIBPREF)$(FULLNAME).$(LIBVERSION)$(SLIBSUF)'
        SLIBNAME_WITH_MAJOR='$(SLIBPREF)$(FULLNAME).$(LIBMAJOR)$(SLIBSUF)'
        FFSERVERLDFLAGS=-Wl,-bind_at_load
        objformat="macho"
        enabled x86_64 && objformat="macho64"
        enabled_any pic shared ||
            { check_cflags -mdynamic-no-pic && add_asflags -mdynamic-no-pic; }
        ;;
    mingw32*)
        if test $target_os = "mingw32ce"; then
            disable network
        else
            target_os=mingw32
        fi
        LIBTARGET=i386
        if enabled x86_64; then
            LIBTARGET="i386:x86-64"
        elif enabled arm; then
            LIBTARGET=arm-wince
        fi
        shlibdir_default="$bindir_default"
        SLIBPREF=""
        SLIBSUF=".dll"
        SLIBNAME_WITH_VERSION='$(SLIBPREF)$(FULLNAME)-$(LIBVERSION)$(SLIBSUF)'
        SLIBNAME_WITH_MAJOR='$(SLIBPREF)$(FULLNAME)-$(LIBMAJOR)$(SLIBSUF)'
        dlltool="${cross_prefix}dlltool"
        if check_cmd lib.exe -list; then
            SLIB_EXTRA_CMD='-lib.exe /machine:$(LIBTARGET) /def:$$(@:$(SLIBSUF)=.def) /out:$(SUBDIR)$(SLIBNAME:$(SLIBSUF)=.lib)'
            if enabled x86_64; then
                LIBTARGET=x64
            fi
        elif check_cmd $dlltool --version; then
            SLIB_EXTRA_CMD=-'$(DLLTOOL) -m $(LIBTARGET) -d $$(@:$(SLIBSUF)=.def) -l $(SUBDIR)$(SLIBNAME:$(SLIBSUF)=.lib) -D $(SLIBNAME_WITH_MAJOR)'
        fi
        SLIB_INSTALL_NAME='$(SLIBNAME_WITH_MAJOR)'
        SLIB_INSTALL_LINKS=
        SLIB_INSTALL_EXTRA_SHLIB='$(SLIBNAME:$(SLIBSUF)=.lib)'
        SLIB_INSTALL_EXTRA_LIB='lib$(SLIBNAME:$(SLIBSUF)=.dll.a) $(SLIBNAME_WITH_MAJOR:$(SLIBSUF)=.def)'
        SHFLAGS='-shared -Wl,--output-def,$$(@:$(SLIBSUF)=.def) -Wl,--out-implib,$(SUBDIR)lib$(SLIBNAME:$(SLIBSUF)=.dll.a) -Wl,--enable-runtime-pseudo-reloc -Wl,--enable-auto-image-base'
        objformat="win32"
        enable dos_paths
        check_cflags -fno-common
        check_cpp_condition _mingw.h "defined (__MINGW64_VERSION_MAJOR) || (__MINGW32_MAJOR_VERSION > 3) \
                                      || (__MINGW32_MAJOR_VERSION == 3 && __MINGW32_MINOR_VERSION >= 15)" ||
                die "ERROR: MinGW runtime version must be >= 3.15."
        add_cppflags -U__STRICT_ANSI__
        ;;
    cygwin*)
        target_os=cygwin
        shlibdir_default="$bindir_default"
        SLIBPREF="cyg"
        SLIBSUF=".dll"
        SLIBNAME_WITH_VERSION='$(SLIBPREF)$(FULLNAME)-$(LIBVERSION)$(SLIBSUF)'
        SLIBNAME_WITH_MAJOR='$(SLIBPREF)$(FULLNAME)-$(LIBMAJOR)$(SLIBSUF)'
        SLIB_INSTALL_NAME='$(SLIBNAME_WITH_MAJOR)'
        SLIB_INSTALL_LINKS=
        SLIB_INSTALL_EXTRA_LIB='lib$(FULLNAME).dll.a'
        SHFLAGS='-shared -Wl,--out-implib,$(SUBDIR)lib$(FULLNAME).dll.a'
        objformat="win32"
        enable dos_paths
        check_cflags -fno-common
        add_cppflags -U__STRICT_ANSI__
        ;;
    *-dos|freedos|opendos)
        network_extralibs="-lsocket"
        objformat="coff"
        enable dos_paths
        add_cppflags -U__STRICT_ANSI__
        ;;
    linux)
        add_cppflags -D_POSIX_C_SOURCE=200112 -D_XOPEN_SOURCE=600
        enable dv1394
        ;;
    irix*)
        target_os=irix
        ranlib="echo ignoring ranlib"
        ;;
    os/2*)
        strip="lxlite -CS"
        ln_s="cp -f"
        objformat="aout"
        add_cppflags -D_GNU_SOURCE
        add_ldflags -Zomf -Zbin-files -Zargs-wild -Zmap
        SHFLAGS='$(SUBDIR)$(NAME).def -Zdll -Zomf'
        FFSERVERLDFLAGS=""
        LIBSUF="_s.a"
        SLIBPREF=""
        SLIBSUF=".dll"
        SLIBNAME_WITH_VERSION='$(SLIBPREF)$(NAME)-$(LIBVERSION)$(SLIBSUF)'
        SLIBNAME_WITH_MAJOR='$(SLIBPREF)$(shell echo $(NAME) | cut -c1-6)$(LIBMAJOR)$(SLIBSUF)'
        SLIB_CREATE_DEF_CMD='echo LIBRARY $(SLIBNAME_WITH_MAJOR) INITINSTANCE TERMINSTANCE > $(SUBDIR)$(NAME).def; \
          echo PROTMODE >> $(SUBDIR)$(NAME).def; \
          echo CODE PRELOAD MOVEABLE DISCARDABLE >> $(SUBDIR)$(NAME).def; \
          echo DATA PRELOAD MOVEABLE MULTIPLE NONSHARED >> $(SUBDIR)$(NAME).def; \
          echo EXPORTS >> $(SUBDIR)$(NAME).def; \
          emxexp -o $(OBJS) >> $(SUBDIR)$(NAME).def'
        SLIB_EXTRA_CMD='emximp -o $(SUBDIR)$(LIBPREF)$(NAME)_dll.a $(SUBDIR)$(NAME).def; \
          emximp -o $(SUBDIR)$(LIBPREF)$(NAME)_dll.lib $(SUBDIR)$(NAME).def;'
        SLIB_INSTALL_EXTRA_LIB='$(LIBPREF)$(NAME)_dll.a $(LIBPREF)$(NAME)_dll.lib'
        enable dos_paths
        enable_weak os2threads
        ;;
    gnu/kfreebsd)
        add_cppflags -D_POSIX_C_SOURCE=200112 -D_XOPEN_SOURCE=600 -D_BSD_SOURCE
        ;;
    gnu)
        add_cppflags -D_POSIX_C_SOURCE=200112 -D_XOPEN_SOURCE=600
        ;;
    qnx)
        add_cppflags -D_QNX_SOURCE
        network_extralibs="-lsocket"
        ;;
    symbian)
        SLIBSUF=".dll"
        enable dos_paths
        add_cflags --include=$sysinclude/gcce/gcce.h -fvisibility=default
        add_cppflags -D__GCCE__ -D__SYMBIAN32__ -DSYMBIAN_OE_POSIX_SIGNALS
        add_ldflags -Wl,--target1-abs,--no-undefined \
                    -Wl,-Ttext,0x80000,-Tdata,0x1000000 -shared \
                    -Wl,--entry=_E32Startup -Wl,-u,_E32Startup
        add_extralibs -l:eexe.lib -l:usrt2_2.lib -l:dfpaeabi.dso \
                      -l:drtaeabi.dso -l:scppnwdl.dso -lsupc++ -lgcc \
                      -l:libc.dso -l:libm.dso -l:euser.dso -l:libcrt0.lib
        ;;
    none)
        ;;
    *)
        die "Unknown OS '$target_os'."
        ;;
esac

esc(){
    echo "$*" | sed 's/%/%25/g;s/:/%3a/g'
}

echo "config:$arch:$subarch:$cpu:$target_os:$(esc $cc_ident):$(esc $FFMPEG_CONFIGURATION)" >config.fate

check_cpp_condition stdlib.h "defined(__PIC__) || defined(__pic__) || defined(PIC)" && enable pic

set_default $PATHS_LIST

# we need to build at least one lib type
if ! enabled_any static shared; then
    cat <<EOF
At least one library type must be built.
Specify --enable-static to build the static libraries or --enable-shared to
build the shared libraries as well. To only build the shared libraries specify
--disable-static in addition to --enable-shared.
EOF
    exit 1;
fi

die_license_disabled() {
    enabled $1 || { enabled $2 && die "$2 is $1 and --enable-$1 is not specified."; }
}

die_license_disabled_gpl() {
    enabled $1 || { enabled $2 && die "$2 is incompatible with the gpl and --enable-$1 is not specified."; }
}

die_license_disabled gpl libcdio
die_license_disabled gpl libutvideo
die_license_disabled gpl libx264
die_license_disabled gpl libxavs
die_license_disabled gpl libxvid
die_license_disabled gpl x11grab

die_license_disabled nonfree libaacplus
die_license_disabled nonfree libfaac
enabled gpl && die_license_disabled_gpl nonfree libfdk_aac
enabled gpl && die_license_disabled_gpl nonfree openssl

die_license_disabled version3 libopencore_amrnb
die_license_disabled version3 libopencore_amrwb
die_license_disabled version3 libvo_aacenc
die_license_disabled version3 libvo_amrwbenc

enabled version3 && { enabled gpl && enable gplv3 || enable lgplv3; }

disabled optimizations || check_cflags -fomit-frame-pointer

enable_pic() {
    enable pic
    add_cppflags -DPIC
    add_cflags   -fPIC
    add_asflags  -fPIC
}

enabled pic && enable_pic

check_cc <<EOF || die "Symbol mangling check failed."
int ff_extern;
EOF
sym=$($nm $nm_opts $TMPO | awk '/ff_extern/{ print substr($0, match($0, /[^ \t]*ff_extern/)) }')
extern_prefix=${sym%%ff_extern*}

check_cc <<EOF && enable inline_asm
void foo(void) { __asm__ volatile ("" ::); }
EOF

_restrict=
for restrict_keyword in restrict __restrict__ __restrict; do
    check_cc <<EOF && _restrict=$restrict_keyword && break
void foo(char * $restrict_keyword p);
EOF
done

check_cc <<EOF && enable attribute_packed
struct { int x; } __attribute__((packed)) x;
EOF

check_cc <<EOF && enable attribute_may_alias
union { int x; } __attribute__((may_alias)) x;
EOF

check_cc <<EOF || die "endian test failed"
unsigned int endian = 'B' << 24 | 'I' << 16 | 'G' << 8 | 'E';
EOF
od -t x1 $TMPO | grep -q '42 *49 *47 *45' && enable bigendian

if enabled alpha; then

    check_cflags -mieee

elif enabled arm; then

    enabled thumb && check_cflags -mthumb || check_cflags -marm
    nogas=die

    if     check_cpp_condition stddef.h "defined __ARM_PCS_VFP"; then
        enable vfp_args
    elif ! check_cpp_condition stddef.h "defined __ARM_PCS || defined __SOFTFP__"; then
        case "${cross_prefix:-$cc}" in
            *hardfloat*)         enable vfp_args;   fpabi=vfp ;;
            *) check_ld "cc" <<EOF && enable vfp_args && fpabi=vfp || fpabi=soft ;;
__asm__ (".eabi_attribute 28, 1");
int main(void) { return 0; }
EOF
        esac
        warn "Compiler does not indicate floating-point ABI, guessing $fpabi."
    fi

    enabled armv5te && check_inline_asm armv5te '"qadd r0, r0, r0"'
    enabled armv6   && check_inline_asm armv6   '"sadd16 r0, r0, r0"'
    enabled armv6t2 && check_inline_asm armv6t2 '"movt r0, #0"'
    enabled armvfp  && check_inline_asm armvfp  '"fadds s0, s0, s0"'
    enabled neon    && check_inline_asm neon    '"vadd.i16 q0, q0, q0"'
    enabled vfpv3   && check_inline_asm vfpv3   '"vmov.f32 s0, #1.0"'

    check_inline_asm asm_mod_q '"add r0, %Q0, %R0" :: "r"((long long)0)'
    check_inline_asm asm_mod_y '"vmul.i32 d0, d0, %y0" :: "x"(0)'

    enabled_all armv6t2 shared !pic && enable_pic

elif enabled mips; then

    check_inline_asm loongson '"dmult.g $1, $2, $3"'
    enabled mmi && check_inline_asm mmi '"lq $2, 0($2)"'
    enabled mips32r2  && add_cflags "-mips32r2" && add_asflags "-mips32r2" &&
     check_inline_asm mips32r2  '"rotr $t0, $t1, 1"'
    enabled mipsdspr1 && add_cflags "-mdsp" && add_asflags "-mdsp" &&
     check_inline_asm mipsdspr1 '"addu.qb $t0, $t1, $t2"'
    enabled mipsdspr2 && add_cflags "-mdspr2" && add_asflags "-mdspr2" &&
     check_inline_asm mipsdspr2 '"absq_s.qb $t0, $t1"'
    enabled mipsfpu   && add_cflags "-mhard-float" && add_asflags "-mhard-float" &&
     check_inline_asm mipsfpu   '"madd.d $f0, $f2, $f4, $f6"'

elif enabled ppc; then

    enable local_aligned_8 local_aligned_16

    check_inline_asm dcbzl     '"dcbzl 0, %0" :: "r"(0)'
    check_inline_asm ibm_asm   '"add 0, 0, 0"'
    check_inline_asm ppc4xx    '"maclhw r10, r11, r12"'
    check_inline_asm xform_asm '"lwzx %1, %y0" :: "Z"(*(int*)0), "r"(0)'

    # AltiVec flags: The FSF version of GCC differs from the Apple version
    if enabled altivec; then
        nogas=warn
        check_cflags -maltivec -mabi=altivec &&
        { check_header altivec.h && inc_altivec_h="#include <altivec.h>" ; } ||
        check_cflags -faltivec

        # check if our compiler supports Motorola AltiVec C API
        check_cc <<EOF || disable altivec
$inc_altivec_h
int main(void) {
    vector signed int v1 = (vector signed int) { 0 };
    vector signed int v2 = (vector signed int) { 1 };
    v1 = vec_add(v1, v2);
    return 0;
}
EOF

        enabled altivec || warn "Altivec disabled, possibly missing --cpu flag"
    fi

elif enabled sparc; then

    enabled vis &&
        check_inline_asm vis '"pdist %f0, %f0, %f0"' -mcpu=ultrasparc &&
        add_cflags -mcpu=ultrasparc -mtune=ultrasparc

elif enabled x86; then

    check_code ld immintrin.h "__xgetbv(0)" "cc" && enable xgetbv
    check_code ld intrin.h "int info[4]; __cpuid(info, 0)" "cc" && enable cpuid
    check_code ld intrin.h "__rdtsc()" "cc" && enable rdtsc
    check_code ld intrin.h "unsigned int x = __readeflags()" "cc" && enable rweflags

    check_code ld mmintrin.h "_mm_empty()" "cc" && enable mm_empty

    enable local_aligned_8 local_aligned_16

    # check whether EBP is available on x86
    # As 'i' is stored on the stack, this program will crash
    # if the base pointer is used to access it because the
    # base pointer is cleared in the inline assembly code.
    check_exec_crash <<EOF && enable ebp_available
    volatile int i=0;
    __asm__ volatile (
        "xorl %%ebp, %%ebp"
    ::: "%ebp");
    return i;
EOF

    # check whether EBX is available on x86
    check_inline_asm ebx_available '""::"b"(0)' &&
        check_inline_asm ebx_available '"":::"%ebx"'

    # check whether xmm clobbers are supported
    check_inline_asm xmm_clobbers '"":::"%xmm0"'

    # check whether binutils is new enough to compile SSSE3/MMXEXT
    enabled ssse3  && check_inline_asm ssse3  '"pabsw %xmm0, %xmm0"'
    enabled mmxext && check_inline_asm mmxext '"pmaxub %mm0, %mm1"'

    if ! disabled_any asm mmx yasm; then
        if check_cmd $yasmexe --version; then
            enabled x86_64 && yasm_extra="-m amd64"
            yasm_debug="-g dwarf2"
        elif check_cmd nasm -v; then
            yasmexe=nasm
            yasm_debug="-g -F dwarf"
            enabled x86_64 && test "$objformat" = elf && objformat=elf64
        fi

        YASMFLAGS="-f $objformat $yasm_extra"
        enabled pic               && append YASMFLAGS "-DPIC"
        test -n "$extern_prefix"  && append YASMFLAGS "-DPREFIX"
        case "$objformat" in
            elf*) enabled debug && append YASMFLAGS $yasm_debug ;;
        esac

        check_yasm "pextrd [eax], xmm0, 1" && enable yasm ||
            die "yasm not found, use --disable-yasm for a crippled build"
        check_yasm "vextractf128 xmm0, ymm0, 0" || disable avx
        check_yasm "vfmaddps ymm0, ymm1, ymm2, ymm3" || disable fma4
        check_yasm "CPU amdnop" && enable cpunop
    fi

    case "$cpu" in
        athlon*|opteron*|k8*|pentium|pentium-mmx|prescott|nocona|atom|geode)
            disable fast_clz
        ;;
    esac

fi

if enabled asm; then
    as=${gas:=$as}
    check_inline_asm gnu_as '".macro m n\n\\n:.int 0\n.endm\nm x"' ||
        $nogas "GNU assembler not found, install gas-preprocessor"
fi

check_ldflags -Wl,--as-needed

if check_func dlopen; then
    ldl=
elif check_func dlopen -ldl; then
    ldl=-ldl
fi

if enabled network; then
    check_type "sys/types.h sys/socket.h" socklen_t
    check_type netdb.h "struct addrinfo"
    check_type netinet/in.h "struct group_source_req" -D_BSD_SOURCE
    check_type netinet/in.h "struct ip_mreq_source" -D_BSD_SOURCE
    check_type netinet/in.h "struct ipv6_mreq" -D_DARWIN_C_SOURCE
    check_type netinet/in.h "struct sockaddr_in6"
    check_type poll.h "struct pollfd"
    check_type "sys/types.h sys/socket.h" "struct sockaddr_storage"
    check_struct "sys/types.h sys/socket.h" "struct sockaddr" sa_len
    check_type netinet/sctp.h "struct sctp_event_subscribe"
    check_func getaddrinfo $network_extralibs
    # Prefer arpa/inet.h over winsock2
    if check_header arpa/inet.h ; then
        check_func closesocket
    elif check_header winsock2.h ; then
        check_func_headers winsock2.h closesocket -lws2 &&
            network_extralibs="-lws2" ||
        { check_func_headers winsock2.h closesocket -lws2_32 &&
            network_extralibs="-lws2_32"; }
        check_func_headers ws2tcpip.h getaddrinfo $network_extralibs
        check_type ws2tcpip.h socklen_t
        check_type ws2tcpip.h "struct addrinfo"
        check_type ws2tcpip.h "struct group_source_req"
        check_type ws2tcpip.h "struct ip_mreq_source"
        check_type ws2tcpip.h "struct ipv6_mreq"
        check_type winsock2.h "struct pollfd"
        check_type ws2tcpip.h "struct sockaddr_in6"
        check_type ws2tcpip.h "struct sockaddr_storage"
        check_struct winsock2.h "struct sockaddr" sa_len
    else
        disable network
    fi
fi

# Solaris has nanosleep in -lrt, OpenSolaris no longer needs that
check_func nanosleep || { check_func nanosleep -lrt && add_extralibs -lrt; }

check_func  clock_gettime || { check_func clock_gettime -lrt && add_extralibs -lrt; }
check_func  fcntl
check_func  fork
check_func  gethrtime
check_func  getopt
check_func  getrusage
check_struct "sys/time.h sys/resource.h" "struct rusage" ru_maxrss
check_func  gettimeofday
check_func  inet_aton $network_extralibs
check_func  isatty
check_func  localtime_r
check_func  ${malloc_prefix}memalign            && enable memalign
check_func  mkstemp
check_func  mmap
check_func  ${malloc_prefix}posix_memalign      && enable posix_memalign
check_func_headers malloc.h _aligned_malloc     && enable aligned_malloc
check_func  setrlimit
check_func  strerror_r
check_func  strptime
check_func  sched_getaffinity
check_func  sysconf
check_func  sysctl
check_func  usleep
check_func_headers conio.h kbhit
check_func_headers windows.h PeekNamedPipe
check_func_headers io.h setmode
check_func_headers lzo/lzo1x.h lzo1x_999_compress
check_lib2 "windows.h shellapi.h" CommandLineToArgvW -lshell32
check_lib2 "windows.h psapi.h" GetProcessMemoryInfo -lpsapi
check_func_headers windows.h GetProcessAffinityMask
check_func_headers windows.h GetProcessTimes
check_func_headers windows.h GetSystemTimeAsFileTime
check_func_headers windows.h MapViewOfFile
check_func_headers windows.h Sleep
check_func_headers windows.h VirtualAlloc
check_func_headers glob.h glob

check_header dlfcn.h
check_header dxva.h
check_header dxva2api.h -D_WIN32_WINNT=0x0600
check_header libcrystalhd/libcrystalhd_if.h
check_header malloc.h
check_header poll.h
check_header sys/mman.h
check_header sys/param.h
check_header sys/resource.h
check_header sys/select.h
check_header sys/time.h
check_header termios.h
check_header unistd.h
check_header vdpau/vdpau.h
check_header vdpau/vdpau_x11.h
check_header windows.h
check_header X11/extensions/XvMClib.h
check_header asm/types.h

disabled  zlib || check_lib   zlib.h      zlibVersion -lz   || disable  zlib
disabled bzlib || check_lib2 bzlib.h BZ2_bzlibVersion -lbz2 || disable bzlib

# check for VDA header
if ! disabled vda; then
    if check_header VideoDecodeAcceleration/VDADecoder.h; then
        enable vda
        add_extralibs -framework CoreFoundation -framework VideoDecodeAcceleration -framework QuartzCore
    fi
fi

if ! disabled w32threads && ! enabled pthreads; then
    check_func _beginthreadex && enable w32threads
fi

# check for some common methods of building with pthread support
# do this before the optional library checks as some of them require pthreads
if ! disabled pthreads && ! enabled w32threads && ! enabled os2threads; then
    enable pthreads
    if check_func pthread_create; then
        :
    elif check_func pthread_create -pthread; then
        add_cflags -pthread
        add_extralibs -pthread
    elif check_func pthread_create -pthreads; then
        add_cflags -pthreads
        add_extralibs -pthreads
    elif check_func pthread_create -lpthreadGC2; then
        add_extralibs -lpthreadGC2
    elif ! check_lib pthread.h pthread_create -lpthread; then
        disable pthreads
    fi
fi

for thread in $THREADS_LIST; do
    if enabled $thread; then
        test -n "$thread_type" &&
            die "ERROR: Only one thread type must be selected." ||
            thread_type="$thread"
    fi
done

if enabled pthreads; then
  check_func pthread_cancel
fi

check_lib math.h sin -lm && LIBM="-lm"
disabled crystalhd || check_lib libcrystalhd/libcrystalhd_if.h DtsCrystalHDVersion -lcrystalhd || disable crystalhd
enabled vaapi && require vaapi va/va.h vaInitialize -lva

check_mathfunc cbrtf
check_mathfunc exp2
check_mathfunc exp2f
check_mathfunc isinf
check_mathfunc isnan
check_mathfunc llrint
check_mathfunc llrintf
check_mathfunc log2
check_mathfunc log2f
check_mathfunc lrint
check_mathfunc lrintf
check_mathfunc rint
check_mathfunc round
check_mathfunc roundf
check_mathfunc trunc
check_mathfunc truncf

# these are off by default, so fail if requested and not available
enabled avisynth   && require2 vfw32 "windows.h vfw.h" AVIFileInit -lavifil32
enabled fontconfig && require_pkg_config fontconfig "fontconfig/fontconfig.h" FcInit
enabled frei0r     && { check_header frei0r.h || die "ERROR: frei0r.h header not found"; }
enabled gnutls     && require_pkg_config gnutls gnutls/gnutls.h gnutls_global_init
enabled libiec61883 && require libiec61883 libiec61883/iec61883.h iec61883_cmp_connect -lraw1394 -lavc1394 -lrom1394 -liec61883
enabled libaacplus && require  "libaacplus >= 2.0.0" aacplus.h aacplusEncOpen -laacplus
enabled libass     && require_pkg_config libass ass/ass.h ass_library_init
enabled libbluray  && require libbluray libbluray/bluray.h bd_open -lbluray
enabled libcelt    && require libcelt celt/celt.h celt_decode -lcelt0 &&
                      { check_lib celt/celt.h celt_decoder_create_custom -lcelt0 ||
                        die "ERROR: libcelt must be installed and version must be >= 0.11.0."; }
enabled libcaca    && require_pkg_config caca caca.h caca_create_canvas
enabled libfaac    && require2 libfaac "stdint.h faac.h" faacEncGetVersion -lfaac
enabled libfdk_aac && require  libfdk_aac fdk-aac/aacenc_lib.h aacEncOpen -lfdk-aac
flite_libs="-lflite_cmu_time_awb -lflite_cmu_us_awb -lflite_cmu_us_kal -lflite_cmu_us_kal16 -lflite_cmu_us_rms -lflite_cmu_us_slt -lflite_usenglish -lflite_cmulex -lflite"
enabled libflite   && require2 libflite "flite/flite.h" flite_init $flite_libs
enabled libfreetype && require_pkg_config freetype2 "ft2build.h freetype/freetype.h" FT_Init_FreeType
enabled libgsm     && require  libgsm gsm/gsm.h gsm_create -lgsm
enabled libilbc    && require  libilbc ilbc.h WebRtcIlbcfix_InitDecode -lilbc
enabled libmodplug && require  libmodplug libmodplug/modplug.h ModPlug_Load -lmodplug
enabled libmp3lame && require  "libmp3lame >= 3.98.3" lame/lame.h lame_set_VBR_quality -lmp3lame
enabled libnut     && require  libnut libnut.h nut_demuxer_init -lnut
enabled libopencore_amrnb  && require libopencore_amrnb opencore-amrnb/interf_dec.h Decoder_Interface_init -lopencore-amrnb
enabled libopencore_amrwb  && require libopencore_amrwb opencore-amrwb/dec_if.h D_IF_init -lopencore-amrwb
enabled libopencv  && require_pkg_config opencv opencv/cxcore.h cvCreateImageHeader
enabled libopenjpeg && require libopenjpeg openjpeg.h opj_version -lopenjpeg
enabled libopus    && require_pkg_config opus opus_multistream.h opus_multistream_decoder_create
enabled libpulse && require_pkg_config libpulse-simple pulse/simple.h pa_simple_new
enabled librtmp    && require_pkg_config librtmp librtmp/rtmp.h RTMP_Socket
enabled libschroedinger && require_pkg_config schroedinger-1.0 schroedinger/schro.h schro_init
enabled libspeex   && require  libspeex speex/speex.h speex_decoder_init -lspeex
enabled libstagefright_h264  && require_cpp libstagefright_h264 "binder/ProcessState.h media/stagefright/MetaData.h
    media/stagefright/MediaBufferGroup.h media/stagefright/MediaDebug.h media/stagefright/MediaDefs.h
    media/stagefright/OMXClient.h media/stagefright/OMXCodec.h" android::OMXClient -lstagefright -lmedia -lutils -lbinder -lgnustl_static
enabled libtheora  && require  libtheora theora/theoraenc.h th_info_init -ltheoraenc -ltheoradec -logg
enabled libtwolame && require  libtwolame twolame.h twolame_init -ltwolame &&
                      { check_lib twolame.h twolame_encode_buffer_float32_interleaved -ltwolame ||
                        die "ERROR: libtwolame must be installed and version must be >= 0.3.10"; }
enabled libutvideo    && require_cpp utvideo "stdint.h stdlib.h utvideo/utvideo.h utvideo/Codec.h" 'CCodec*' -lutvideo -lstdc++
enabled libv4l2    && require_pkg_config libv4l2 libv4l2.h v4l2_ioctl
enabled libvo_aacenc && require libvo_aacenc vo-aacenc/voAAC.h voGetAACEncAPI -lvo-aacenc
enabled libvo_amrwbenc && require libvo_amrwbenc vo-amrwbenc/enc_if.h E_IF_init -lvo-amrwbenc
enabled libvorbis  && require  libvorbis vorbis/vorbisenc.h vorbis_info_init -lvorbisenc -lvorbis -logg
enabled libvpx     && {
    enabled libvpx_decoder && { check_lib2 "vpx/vpx_decoder.h vpx/vp8dx.h" vpx_codec_dec_init_ver -lvpx ||
                                die "ERROR: libvpx decoder must be installed and version must be >=0.9.1"; }
    enabled libvpx_encoder && { check_lib2 "vpx/vpx_encoder.h vpx/vp8cx.h" "vpx_codec_enc_init_ver VP8E_SET_MAX_INTRA_BITRATE_PCT" -lvpx ||
                                die "ERROR: libvpx encoder version must be >=0.9.7"; } }
enabled libx264    && require  libx264 x264.h x264_encoder_encode -lx264 &&
                      { check_cpp_condition x264.h "X264_BUILD >= 118" ||
                        die "ERROR: libx264 must be installed and version must be >= 0.118."; }
enabled libxavs    && require  libxavs xavs.h xavs_encoder_encode -lxavs
enabled libxvid    && require  libxvid xvid.h xvid_global -lxvidcore
enabled openal     && { { for al_libs in "${OPENAL_LIBS}" "-lopenal" "-lOpenAL32"; do
                        check_lib 'AL/al.h' alGetError "${al_libs}" && break; done } ||
                        die "ERROR: openal not found"; } &&
                      { check_cpp_condition "AL/al.h" "defined(AL_VERSION_1_1)" ||
                        die "ERROR: openal must be installed and version must be 1.1 or compatible"; }
enabled openssl    && { check_lib openssl/ssl.h SSL_library_init -lssl -lcrypto ||
                        check_lib openssl/ssl.h SSL_library_init -lssl32 -leay32 ||
                        check_lib openssl/ssl.h SSL_library_init -lssl -lcrypto -lws2_32 -lgdi32 ||
                        die "ERROR: openssl not found"; }

if enabled gnutls; then
    { check_lib nettle/bignum.h nettle_mpz_get_str_256 -lnettle -lhogweed -lgmp && enable nettle; } ||
    { check_lib gcrypt.h gcry_mpi_new -lgcrypt && enable gcrypt; }
fi

# libdc1394 check
if enabled libdc1394; then
    { check_lib dc1394/dc1394.h dc1394_new -ldc1394 -lraw1394 &&
        enable libdc1394_2; } ||
    { check_lib libdc1394/dc1394_control.h dc1394_create_handle -ldc1394_control -lraw1394 &&
        enable libdc1394_1; } ||
    die "ERROR: No version of libdc1394 found "
fi

SDL_CONFIG="${cross_prefix}sdl-config"
if check_pkg_config sdl SDL_events.h SDL_PollEvent; then
    check_cpp_condition SDL.h "(SDL_MAJOR_VERSION<<16 | SDL_MINOR_VERSION<<8 | SDL_PATCHLEVEL) >= 0x010201" $sdl_cflags &&
    enable sdl &&
    check_struct SDL.h SDL_VideoInfo current_w $sdl_cflags && enable sdl_video_size
else
  if "${SDL_CONFIG}" --version > /dev/null 2>&1; then
    sdl_cflags=$("${SDL_CONFIG}" --cflags)
    sdl_libs=$("${SDL_CONFIG}" --libs)
    check_func_headers SDL_version.h SDL_Linked_Version $sdl_cflags $sdl_libs &&
    check_cpp_condition SDL.h "(SDL_MAJOR_VERSION<<16 | SDL_MINOR_VERSION<<8 | SDL_PATCHLEVEL) >= 0x010201" $sdl_cflags &&
    enable sdl &&
    check_struct SDL.h SDL_VideoInfo current_w $sdl_cflags && enable sdl_video_size
  fi
fi
enabled sdl && add_cflags $sdl_cflags && add_extralibs $sdl_libs

texi2html --help 2> /dev/null | grep -q 'init-file' && enable texi2html || disable texi2html
makeinfo --version > /dev/null 2>&1 && enable makeinfo  || disable makeinfo
perl --version > /dev/null 2>&1 && enable perl || disable perl
pod2man --help > /dev/null 2>&1 && enable pod2man || disable pod2man

check_header linux/fb.h
check_header linux/videodev.h
check_header linux/videodev2.h
check_struct linux/videodev2.h "struct v4l2_frmivalenum" discrete

check_header sys/videoio.h

check_func_headers "windows.h vfw.h" capCreateCaptureWindow "$vfwcap_indev_extralibs"
# check that WM_CAP_DRIVER_CONNECT is defined to the proper value
# w32api 3.12 had it defined wrong
check_cpp_condition vfw.h "WM_CAP_DRIVER_CONNECT > WM_USER" && enable vfwcap_defines

check_type "dshow.h" IBaseFilter

# check for ioctl_meteor.h, ioctl_bt848.h and alternatives
{ check_header dev/bktr/ioctl_meteor.h &&
  check_header dev/bktr/ioctl_bt848.h; } ||
{ check_header machine/ioctl_meteor.h &&
  check_header machine/ioctl_bt848.h; } ||
{ check_header dev/video/meteor/ioctl_meteor.h &&
  check_header dev/video/bktr/ioctl_bt848.h; } ||
check_header dev/ic/bt8xx.h

check_header sndio.h
if check_struct sys/soundcard.h audio_buf_info bytes; then
    enable_safe sys/soundcard.h
else
    check_cc -D__BSD_VISIBLE -D__XSI_VISIBLE <<EOF && add_cppflags -D__BSD_VISIBLE -D__XSI_VISIBLE && enable_safe sys/soundcard.h
    #include <sys/soundcard.h>
    audio_buf_info abc;
EOF
fi
check_header soundcard.h

enabled_any alsa_indev alsa_outdev && check_lib2 alsa/asoundlib.h snd_pcm_htimestamp -lasound

enabled jack_indev && check_lib2 jack/jack.h jack_client_open -ljack && check_func sem_timedwait &&
    check_func jack_port_get_latency_range -ljack

enabled_any sndio_indev sndio_outdev && check_lib2 sndio.h sio_open -lsndio

enabled libcdio &&
    check_lib2 "cdio/cdda.h cdio/paranoia.h" cdio_cddap_open "-lcdio_paranoia -lcdio_cdda -lcdio"

enabled x11grab                                           &&
require X11 X11/Xlib.h XOpenDisplay -lX11                 &&
require Xext X11/extensions/XShm.h XShmCreateImage -lXext &&
require Xfixes X11/extensions/Xfixes.h XFixesGetCursorImage -lXfixes

if ! disabled vaapi; then
    check_lib va/va.h vaInitialize -lva && {
        check_cpp_condition va/va_version.h "VA_CHECK_VERSION(0,32,0)" ||
        warn "Please upgrade to VA-API >= 0.32 if you would like full VA-API support.";
    } || disable vaapi
fi

if ! disabled vdpau && enabled vdpau_vdpau_h; then
check_cpp_condition \
    vdpau/vdpau.h "defined VDP_DECODER_PROFILE_MPEG4_PART2_ASP" ||
    { echolog "Please upgrade to libvdpau >= 0.2 if you would like vdpau support." &&
      disable vdpau; }
fi

enabled debug && add_cflags -g"$debuglevel" && add_asflags -g"$debuglevel"
enabled coverage && add_cflags "-fprofile-arcs -ftest-coverage" && add_ldflags "-fprofile-arcs -ftest-coverage"
test -n "$valgrind" && target_exec="$valgrind --error-exitcode=1 --malloc-fill=0x2a --track-origins=yes --leak-check=full --gen-suppressions=all --suppressions=$source_path/tests/fate-valgrind.supp"

# add some useful compiler flags if supported
check_cflags -Wdeclaration-after-statement
check_cflags -Wall
check_cflags -Wno-parentheses
check_cflags -Wno-switch
check_cflags -Wno-format-zero-length
check_cflags -Wdisabled-optimization
check_cflags -Wpointer-arith
check_cflags -Wredundant-decls
check_cflags -Wno-pointer-sign
check_cflags -Wwrite-strings
check_cflags -Wtype-limits
check_cflags -Wundef
check_cflags -Wmissing-prototypes
check_cflags -Wno-pointer-to-int-cast
check_cflags -Wstrict-prototypes
enabled extra_warnings && check_cflags -Winline

# add some linker flags
check_ldflags -Wl,--warn-common
check_ldflags -Wl,-rpath-link=libpostproc:libswresample:libswscale:libavfilter:libavdevice:libavformat:libavcodec:libavutil:libavresample
test_ldflags -Wl,-Bsymbolic && append SHFLAGS -Wl,-Bsymbolic

enabled xmm_clobber_test &&
    check_ldflags -Wl,--wrap,avcodec_open2              \
                  -Wl,--wrap,avcodec_decode_audio4      \
                  -Wl,--wrap,avcodec_decode_video2      \
                  -Wl,--wrap,avcodec_decode_subtitle2   \
                  -Wl,--wrap,avcodec_encode_audio2      \
                  -Wl,--wrap,avcodec_encode_video       \
                  -Wl,--wrap,avcodec_encode_subtitle    \
                  -Wl,--wrap,sws_scale ||
    disable xmm_clobber_test

echo "X{};" > $TMPV
if test_ldflags -Wl,--version-script,$TMPV; then
    append SHFLAGS '-Wl,--version-script,\$(SUBDIR)lib\$(NAME).ver'
    check_cc <<EOF && enable symver_asm_label
void ff_foo(void) __asm__ ("av_foo@VERSION");
void ff_foo(void) { ${inline_asm+__asm__($quotes);} }
EOF
    check_cc <<EOF && enable symver_gnu_asm
__asm__(".symver ff_foo,av_foo@VERSION");
void ff_foo(void) {}
EOF
fi

if [ -n "$optflags" ]; then
    add_cflags $optflags
elif enabled small; then
    add_cflags $cflags_size
elif enabled optimizations; then
    add_cflags $cflags_speed
else
    add_cflags $cflags_noopt
fi
check_cflags -fno-math-errno
check_cflags -fno-signed-zeros
check_cc -mno-red-zone <<EOF && noredzone_flags="-mno-red-zone"
int x;
EOF


if enabled icc; then
    # Just warnings, no remarks
    check_cflags -w1
    # -wd: Disable following warnings
    # 144, 167, 556: -Wno-pointer-sign
    # 1292: attribute "foo" ignored
    # 1419: external declaration in primary source file
    # 10006: ignoring unknown option -fno-signed-zeros
    # 10148: ignoring unknown option -Wno-parentheses
    # 10156: ignoring option '-W'; no argument required
    check_cflags -wd144,167,556,1292,1419,10006,10148,10156
    # 11030: Warning unknown option --as-needed
    # 10156: ignoring option '-export'; no argument required
    check_ldflags -wd10156,11030
    # Allow to compile with optimizations
    check_ldflags -march=$cpu
    # icc 11.0 and 11.1 work with ebp_available, but don't pass the test
    enable ebp_available
    if enabled x86_32; then
        icc_version=$($cc -dumpversion)
        test ${icc_version%%.*} -ge 11 &&
            check_cflags -falign-stack=maintain-16-byte ||
            disable aligned_stack
    fi
elif enabled ccc; then
    # disable some annoying warnings
    add_cflags -msg_disable cvtu32to64
    add_cflags -msg_disable embedcomment
    add_cflags -msg_disable needconstext
    add_cflags -msg_disable nomainieee
    add_cflags -msg_disable ptrmismatch1
    add_cflags -msg_disable unreachcode
elif enabled gcc; then
    check_cflags -fno-tree-vectorize
    check_cflags -Werror=implicit-function-declaration
    check_cflags -Werror=missing-prototypes
elif enabled llvm_gcc; then
    check_cflags -mllvm -stack-alignment=16
elif enabled clang; then
    check_cflags -mllvm -stack-alignment=16
    check_cflags -Qunused-arguments
elif enabled armcc; then
    # 2523: use of inline assembler is deprecated
    add_cflags -W${armcc_opt},--diag_suppress=2523
    add_cflags -W${armcc_opt},--diag_suppress=1207
    add_cflags -W${armcc_opt},--diag_suppress=1293 # assignment in condition
    add_cflags -W${armcc_opt},--diag_suppress=3343 # hardfp compat
    add_cflags -W${armcc_opt},--diag_suppress=167  # pointer sign
    add_cflags -W${armcc_opt},--diag_suppress=513  # pointer sign
elif enabled tms470; then
    add_cflags -pds=824 -pds=837
elif enabled pathscale; then
    add_cflags -fstrict-overflow -OPT:wrap_around_unsafe_opt=OFF
fi

enabled_any $THREADS_LIST      && enable threads

check_deps $CONFIG_LIST       \
           $CONFIG_EXTRA      \
           $HAVE_LIST         \
           $ALL_COMPONENTS    \
           $ALL_TESTS         \

enabled asm || { arch=c; disable $ARCH_LIST $ARCH_EXT_LIST; }

if test $target_os = "haiku"; then
    disable memalign
    disable posix_memalign
fi

! enabled_any memalign posix_memalign aligned_malloc &&
    enabled_any $need_memalign && enable memalign_hack

# add_dep lib dep
# -> enable ${lib}_deps_${dep}
# -> add $dep to ${lib}_deps only once
add_dep() {
    lib=$1
    dep=$2
    enabled "${lib}_deps_${dep}" && return 0
    enable  "${lib}_deps_${dep}"
    prepend "${lib}_deps" $dep
}

# merge deps lib components
# merge all ${component}_deps into ${lib}_deps and ${lib}_deps_*
merge_deps() {
    lib=$1
    shift
    for comp in $*; do
        enabled $comp || continue
        eval "dep=\"\$${comp}_deps\""
        for d in $dep; do
            add_dep $lib $d
        done
    done
}

merge_deps libavfilter $FILTER_LIST

echo "install prefix            $prefix"
echo "source path               $source_path"
echo "C compiler                $cc"
echo "ARCH                      $arch ($cpu)"
if test "$build_suffix" != ""; then
    echo "build suffix              $build_suffix"
fi
if test "$progs_suffix" != ""; then
    echo "progs suffix              $progs_suffix"
fi
if test "$extra_version" != ""; then
    echo "version string suffix     $extra_version"
fi
echo "big-endian                ${bigendian-no}"
echo "runtime cpu detection     ${runtime_cpudetect-no}"
if enabled x86; then
    echo "${yasmexe}                      ${yasm-no}"
    echo "MMX enabled               ${mmx-no}"
    echo "MMXEXT enabled            ${mmxext-no}"
    echo "3DNow! enabled            ${amd3dnow-no}"
    echo "3DNow! extended enabled   ${amd3dnowext-no}"
    echo "SSE enabled               ${sse-no}"
    echo "SSSE3 enabled             ${ssse3-no}"
    echo "AVX enabled               ${avx-no}"
    echo "FMA4 enabled              ${fma4-no}"
    echo "CMOV enabled              ${cmov-no}"
    echo "CMOV is fast              ${fast_cmov-no}"
    echo "EBX available             ${ebx_available-no}"
    echo "EBP available             ${ebp_available-no}"
fi
if enabled arm; then
    echo "ARMv5TE enabled           ${armv5te-no}"
    echo "ARMv6 enabled             ${armv6-no}"
    echo "ARMv6T2 enabled           ${armv6t2-no}"
    echo "ARM VFP enabled           ${armvfp-no}"
    echo "NEON enabled              ${neon-no}"
fi
if enabled mips; then
    echo "MMI enabled               ${mmi-no}"
    echo "MIPS FPU enabled          ${mipsfpu-no}"
    echo "MIPS32R2 enabled          ${mips32r2-no}"
    echo "MIPS DSP R1 enabled       ${mipsdspr1-no}"
    echo "MIPS DSP R2 enabled       ${mipsdspr2-no}"
fi
if enabled ppc; then
    echo "AltiVec enabled           ${altivec-no}"
    echo "PPC 4xx optimizations     ${ppc4xx-no}"
    echo "dcbzl available           ${dcbzl-no}"
fi
if enabled sparc; then
    echo "VIS enabled               ${vis-no}"
fi
echo "debug symbols             ${debug-no}"
echo "strip symbols             ${stripping-no}"
echo "optimize for size         ${small-no}"
echo "optimizations             ${optimizations-no}"
echo "static                    ${static-no}"
echo "shared                    ${shared-no}"
echo "postprocessing support    ${postproc-no}"
echo "new filter support        ${avfilter-no}"
echo "network support           ${network-no}"
echo "threading support         ${thread_type-no}"
echo "safe bitstream reader     ${safe_bitstream_reader-no}"
echo "SDL support               ${sdl-no}"
echo "libdxva2 enabled          ${dxva2-no}"
echo "libva enabled             ${vaapi-no}"
echo "libvdpau enabled          ${vdpau-no}"
echo "AVISynth enabled          ${avisynth-no}"
echo "frei0r enabled            ${frei0r-no}"
echo "gnutls enabled            ${gnutls-no}"
echo "libaacplus enabled        ${libaacplus-no}"
echo "libass enabled            ${libass-no}"
echo "libcaca enabled           ${libcaca-no}"
echo "libcdio support           ${libcdio-no}"
echo "libcelt enabled           ${libcelt-no}"
echo "libdc1394 support         ${libdc1394-no}"
echo "libfaac enabled           ${libfaac-no}"
echo "libfdk-aac enabled        ${libfdk_aac-no}"
echo "libgsm enabled            ${libgsm-no}"
echo "libiec61883 support       ${libiec61883-no}"
echo "libilbc enabled           ${libilbc-no}"
echo "libmodplug enabled        ${libmodplug-no}"
echo "libmp3lame enabled        ${libmp3lame-no}"
echo "libnut enabled            ${libnut-no}"
echo "libopencore-amrnb support ${libopencore_amrnb-no}"
echo "libopencore-amrwb support ${libopencore_amrwb-no}"
echo "libopencv support         ${libopencv-no}"
echo "libopenjpeg enabled       ${libopenjpeg-no}"
echo "libopus enabled           ${libopus-no}"
echo "libpulse enabled          ${libpulse-no}"
echo "librtmp enabled           ${librtmp-no}"
echo "libschroedinger enabled   ${libschroedinger-no}"
echo "libspeex enabled          ${libspeex-no}"
echo "libstagefright-h264 enabled    ${libstagefright_h264-no}"
echo "libtheora enabled         ${libtheora-no}"
echo "libtwolame enabled        ${libtwolame-no}"
echo "libutvideo enabled        ${libutvideo-no}"
echo "libv4l2 enabled           ${libv4l2-no}"
echo "libvo-aacenc support      ${libvo_aacenc-no}"
echo "libvo-amrwbenc support    ${libvo_amrwbenc-no}"
echo "libvorbis enabled         ${libvorbis-no}"
echo "libvpx enabled            ${libvpx-no}"
echo "libx264 enabled           ${libx264-no}"
echo "libxavs enabled           ${libxavs-no}"
echo "libxvid enabled           ${libxvid-no}"
echo "openal enabled            ${openal-no}"
echo "openssl enabled           ${openssl-no}"
echo "zlib enabled              ${zlib-no}"
echo "bzlib enabled             ${bzlib-no}"
echo "texi2html enabled         ${texi2html-no}"
echo "perl enabled              ${perl-no}"
echo "pod2man enabled           ${pod2man-no}"
echo "makeinfo enabled          ${makeinfo-no}"
test -n "$random_seed" &&
    echo "random seed               ${random_seed}"
echo

for type in decoder encoder hwaccel parser demuxer muxer protocol filter bsf indev outdev; do
    echo "Enabled ${type}s:"
    eval list=\$$(toupper $type)_LIST
    print_enabled '_*' $list | sort | pr -r -3 -t
    echo
done

license="LGPL version 2.1 or later"
if enabled nonfree; then
    license="nonfree and unredistributable"
elif enabled gplv3; then
    license="GPL version 3 or later"
elif enabled lgplv3; then
    license="LGPL version 3 or later"
elif enabled gpl; then
    license="GPL version 2 or later"
fi

echo "License: $license"

echo "Creating config.mak and config.h..."

test -e Makefile || $ln_s "$source_path/Makefile" .

enabled stripping || strip="echo skipping strip"

config_files="$TMPH config.mak"

cat > config.mak <<EOF
# Automatically generated by configure - do not modify!
ifndef FFMPEG_CONFIG_MAK
FFMPEG_CONFIG_MAK=1
FFMPEG_CONFIGURATION=$FFMPEG_CONFIGURATION
prefix=$prefix
LIBDIR=\$(DESTDIR)$libdir
SHLIBDIR=\$(DESTDIR)$shlibdir
INCDIR=\$(DESTDIR)$incdir
BINDIR=\$(DESTDIR)$bindir
DATADIR=\$(DESTDIR)$datadir
MANDIR=\$(DESTDIR)$mandir
SRC_PATH=$source_path
ifndef MAIN_MAKEFILE
SRC_PATH:=\$(SRC_PATH:.%=..%)
endif
CC_IDENT=$cc_ident
ARCH=$arch
CC=$cc
CXX=$cxx
AS=$as
LD=$ld
DEPCC=$dep_cc
DEPCCFLAGS=$DEPCCFLAGS \$(CPPFLAGS)
DEPAS=$as
DEPASFLAGS=$DEPASFLAGS \$(CPPFLAGS)
YASM=$yasmexe
DEPYASM=$yasmexe
AR=$ar
RANLIB=$ranlib
CP=cp -p
LN_S=$ln_s
STRIP=$strip
CPPFLAGS=$CPPFLAGS
CFLAGS=$CFLAGS
CXXFLAGS=$CXXFLAGS
ASFLAGS=$ASFLAGS
AS_C=$AS_C
AS_O=$AS_O
CC_C=$CC_C
CC_O=$CC_O
CXX_C=$CXX_C
CXX_O=$CXX_O
LD_O=$LD_O
DLLTOOL=$dlltool
LDFLAGS=$LDFLAGS
LDFLAGS-ffserver=$FFSERVERLDFLAGS
SHFLAGS=$SHFLAGS
YASMFLAGS=$YASMFLAGS
BUILDSUF=$build_suffix
PROGSSUF=$progs_suffix
FULLNAME=$FULLNAME
LIBPREF=$LIBPREF
LIBSUF=$LIBSUF
LIBNAME=$LIBNAME
SLIBPREF=$SLIBPREF
SLIBSUF=$SLIBSUF
EXESUF=$EXESUF
EXTRA_VERSION=$extra_version
CCDEP=$CCDEP
CXXDEP=$CXXDEP
CCDEP_FLAGS=$CCDEP_FLAGS
ASDEP=$ASDEP
ASDEP_FLAGS=$ASDEP_FLAGS
CC_DEPFLAGS=$CC_DEPFLAGS
AS_DEPFLAGS=$AS_DEPFLAGS
HOSTCC=$host_cc
HOSTCFLAGS=$host_cflags
HOSTEXESUF=$HOSTEXESUF
HOSTLDFLAGS=$host_ldflags
HOSTLIBS=$host_libs
DEPHOSTCC=$host_cc
DEPHOSTCCFLAGS=$DEPHOSTCCFLAGS \$(HOSTCCFLAGS)
HOSTCCDEP=$HOSTCCDEP
HOSTCCDEP_FLAGS=$HOSTCCDEP_FLAGS
HOSTCC_DEPFLAGS=$HOSTCC_DEPFLAGS
HOSTCC_C=$HOSTCC_C
HOSTCC_O=$HOSTCC_O
TARGET_EXEC=$target_exec
TARGET_PATH=$target_path
LIBS-ffplay=$sdl_libs
CFLAGS-ffplay=$sdl_cflags
LIB_INSTALL_EXTRA_CMD=$LIB_INSTALL_EXTRA_CMD
EXTRALIBS=$extralibs
INSTALL=$install
LIBTARGET=${LIBTARGET}
SLIBNAME=${SLIBNAME}
SLIBNAME_WITH_VERSION=${SLIBNAME_WITH_VERSION}
SLIBNAME_WITH_MAJOR=${SLIBNAME_WITH_MAJOR}
SLIB_CREATE_DEF_CMD=${SLIB_CREATE_DEF_CMD}
SLIB_EXTRA_CMD=${SLIB_EXTRA_CMD}
SLIB_INSTALL_NAME=${SLIB_INSTALL_NAME}
SLIB_INSTALL_LINKS=${SLIB_INSTALL_LINKS}
SLIB_INSTALL_EXTRA_LIB=${SLIB_INSTALL_EXTRA_LIB}
SLIB_INSTALL_EXTRA_SHLIB=${SLIB_INSTALL_EXTRA_SHLIB}
SAMPLES:=${samples:-\$(FATE_SAMPLES)}
NOREDZONE_FLAGS=$noredzone_flags
EOF

get_version(){
    lcname=$1
    name=$(toupper $lcname)
    file=$source_path/$lcname/version.h
    eval $(grep "#define ${name}_VERSION_M" "$file" | awk '{ print $2"="$3 }')
    eval ${name}_VERSION=\$${name}_VERSION_MAJOR.\$${name}_VERSION_MINOR.\$${name}_VERSION_MICRO
    eval echo "${lcname}_VERSION=\$${name}_VERSION" >> config.mak
    eval echo "${lcname}_VERSION_MAJOR=\$${name}_VERSION_MAJOR" >> config.mak
}

get_version_old(){
    name=$1
    file=$source_path/$2
# This condition will be removed when we stop supporting old libpostproc versions
if ! test "$name" = LIBPOSTPROC || test "$postproc_version" = current; then
    eval $(grep "#define ${name}_VERSION_M" "$file" | awk '{ print $2"="$3 }')
    eval ${name}_VERSION=\$${name}_VERSION_MAJOR.\$${name}_VERSION_MINOR.\$${name}_VERSION_MICRO
fi
    lcname=$(tolower $name)
    eval echo "${lcname}_VERSION=\$${name}_VERSION" >> config.mak
    eval echo "${lcname}_VERSION_MAJOR=\$${name}_VERSION_MAJOR" >> config.mak
}

get_version_old LIBPOSTPROC libpostproc/postprocess.h
get_version_old LIBSWRESAMPLE libswresample/swresample.h

get_version libavcodec
get_version libavdevice
get_version libavfilter
get_version libavformat
get_version libavresample
get_version libavutil
get_version libswscale

cat > $TMPH <<EOF
/* Automatically generated by configure - do not modify! */
#ifndef FFMPEG_CONFIG_H
#define FFMPEG_CONFIG_H
#define FFMPEG_CONFIGURATION "$(c_escape $FFMPEG_CONFIGURATION)"
#define FFMPEG_LICENSE "$(c_escape $license)"
#define FFMPEG_DATADIR "$(eval c_escape $datadir)"
#define AVCONV_DATADIR "$(eval c_escape $datadir)"
#define CC_IDENT "$(c_escape ${cc_ident:-Unknown compiler})"
#define av_restrict $_restrict
#define EXTERN_PREFIX "${extern_prefix}"
#define EXTERN_ASM ${extern_prefix}
#define SLIBSUF "$SLIBSUF"
#define HAVE_MMX2 HAVE_MMXEXT
EOF

test -n "$assert_level" &&
    echo "#define ASSERT_LEVEL $assert_level" >>$TMPH

test -n "$malloc_prefix" &&
    echo "#define MALLOC_PREFIX $malloc_prefix" >>$TMPH

if enabled yasm; then
    append config_files $TMPASM
    printf '' >$TMPASM
fi

print_config ARCH_   "$config_files" $ARCH_LIST
print_config HAVE_   "$config_files" $HAVE_LIST
print_config CONFIG_ "$config_files" $CONFIG_LIST       \
                                     $CONFIG_EXTRA      \
                                     $ALL_COMPONENTS    \

cat >>config.mak <<EOF
LAVF_FATE_TESTS=$(print_enabled -n _test $LAVF_FATE_TESTS)
LAVF_TESTS=$(print_enabled   -n _test $LAVF_TESTS)
LAVFI_TESTS=$(print_enabled  -n _test $LAVFI_TESTS)
SEEK_TESTS=$(print_enabled   -n _test $SEEK_TESTS)
EOF

echo "#endif /* FFMPEG_CONFIG_H */" >> $TMPH
echo "endif # FFMPEG_CONFIG_MAK" >> config.mak

# Do not overwrite an unchanged config.h to avoid superfluous rebuilds.
cp_if_changed $TMPH config.h
touch .config

enabled yasm && cp_if_changed $TMPASM config.asm

cat > $TMPH <<EOF
/* Generated by ffconf */
#ifndef AVUTIL_AVCONFIG_H
#define AVUTIL_AVCONFIG_H
EOF

test "$postproc_version" != current && cat >> $TMPH <<EOF
#define LIBPOSTPROC_VERSION_MAJOR $LIBPOSTPROC_VERSION_MAJOR
#define LIBPOSTPROC_VERSION_MINOR $LIBPOSTPROC_VERSION_MINOR
#define LIBPOSTPROC_VERSION_MICRO $LIBPOSTPROC_VERSION_MICRO
EOF

print_config AV_HAVE_ $TMPH $HAVE_LIST_PUB

echo "#endif /* AVUTIL_AVCONFIG_H */" >> $TMPH

cp_if_changed $TMPH libavutil/avconfig.h

test -n "$WARNINGS" && printf "\n$WARNINGS"

# build pkg-config files

pkgconfig_generate(){
name=$1
shortname=${name#lib}${build_suffix}
comment=$2
version=$3
libs=$4
requires=$5
enabled ${name#lib} || return 0
mkdir -p $name
cat <<EOF > $name/$name.pc
prefix=$prefix
exec_prefix=\${prefix}
libdir=$libdir
includedir=$incdir

Name: $name
Description: $comment
Version: $version
Requires: $(enabled shared || echo $requires)
Requires.private: $(enabled shared && echo $requires)
Conflicts:
Libs: -L\${libdir} -l${shortname} $(enabled shared || echo $libs)
Libs.private: $(enabled shared && echo $libs)
Cflags: -I\${includedir}
EOF

mkdir -p doc/examples/pc-uninstalled
includedir=${source_path}
[ "$includedir" = . ] && includedir="\${pcfiledir}/../../.."
cat <<EOF > doc/examples/pc-uninstalled/$name.pc
prefix=
exec_prefix=
libdir=\${pcfiledir}/../../../$name
includedir=${includedir}

Name: $name
Description: $comment
Version: $version
Requires: $requires
Conflicts:
Libs: -L\${libdir} -l${shortname} $(enabled shared || echo $libs)
Cflags: -I\${includedir}
EOF
}

libavfilter_pc_deps=""
enabled libavfilter_deps_avcodec    && prepend libavfilter_pc_deps "libavcodec = $LIBAVCODEC_VERSION,"
enabled libavfilter_deps_avformat   && prepend libavfilter_pc_deps "libavformat = $LIBAVFORMAT_VERSION,"
enabled libavfilter_deps_swscale    && prepend libavfilter_pc_deps "libswscale = $LIBSWSCALE_VERSION,"
enabled libavfilter_deps_swresample && prepend libavfilter_pc_deps "libswresample = $LIBSWRESAMPLE_VERSION,"
enabled libavfilter_deps_postproc   && prepend libavfilter_pc_deps "libpostproc = $LIBPOSTPROC_VERSION,"
libavfilter_pc_deps=${libavfilter_pc_deps%, }

libavdevice_pc_deps="libavformat = $LIBAVFORMAT_VERSION"
enabled lavfi_indev && prepend libavdevice_pc_deps "libavfilter = $LIBAVFILTER_VERSION,"

pkgconfig_generate libavutil "FFmpeg utility library" "$LIBAVUTIL_VERSION" "$LIBM"
pkgconfig_generate libavcodec "FFmpeg codec library" "$LIBAVCODEC_VERSION" "$extralibs" "libavutil = $LIBAVUTIL_VERSION"
pkgconfig_generate libavformat "FFmpeg container format library" "$LIBAVFORMAT_VERSION" "$extralibs" "libavcodec = $LIBAVCODEC_VERSION"
pkgconfig_generate libavdevice "FFmpeg device handling library" "$LIBAVDEVICE_VERSION" "$extralibs" "$libavdevice_pc_deps"
pkgconfig_generate libavfilter "FFmpeg video filtering library" "$LIBAVFILTER_VERSION" "$extralibs" "$libavfilter_pc_deps"
pkgconfig_generate libpostproc "FFmpeg postprocessing library" "$LIBPOSTPROC_VERSION" "" "libavutil = $LIBAVUTIL_VERSION"
pkgconfig_generate libavresample "Libav audio resampling library" "$LIBAVRESAMPLE_VERSION" "$extralibs"
pkgconfig_generate libswscale "FFmpeg image rescaling library" "$LIBSWSCALE_VERSION" "$LIBM" "libavutil = $LIBAVUTIL_VERSION"
pkgconfig_generate libswresample "FFmpeg audio rescaling library" "$LIBSWRESAMPLE_VERSION" "$LIBM" "libavutil = $LIBAVUTIL_VERSION"<|MERGE_RESOLUTION|>--- conflicted
+++ resolved
@@ -1078,11 +1078,7 @@
     dct
     dwt
     dxva2
-<<<<<<< HEAD
     fast_unaligned
-    fastdiv
-=======
->>>>>>> 6fa48867
     fft
     fontconfig
     frei0r
