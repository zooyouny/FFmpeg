--- conflicted
+++ resolved
@@ -1762,13 +1762,9 @@
     wav                                                                 \
     yuv4mpegpipe=yuv4mpeg                                               \
 
-<<<<<<< HEAD
-ac3_fixed_test_deps="ac3_fixed_encoder ac3_decoder"
 colormatrix1_test_deps="colormatrix_filter"
 colormatrix2_test_deps="colormatrix_filter"
 flashsv2_test_deps="zlib"
-=======
->>>>>>> f919cc7d
 mpg_test_deps="mpeg1system_muxer mpegps_demuxer"
 mpng_test_deps="zlib"
 pp_test_deps="mp_filter"
@@ -1934,23 +1930,12 @@
     map "echo ${2}\${v}_test" $(ls "$source_path"/tests/ref/$1 | grep -v '[^-a-z0-9_]')
 }
 
-<<<<<<< HEAD
-ACODEC_TESTS=$(find_tests acodec)
-VCODEC_TESTS=$(find_tests vsynth1)
 LAVF_FATE_TESTS=$(find_tests lavf-fate)
-=======
->>>>>>> f919cc7d
 LAVF_TESTS=$(find_tests lavf)
 LAVFI_TESTS=$(find_tests lavfi)
 SEEK_TESTS=$(find_tests seek seek_)
 
-<<<<<<< HEAD
-ALL_TESTS="$ACODEC_TESTS $VCODEC_TESTS $LAVF_FATE_TESTS $LAVF_TESTS $LAVFI_TESTS $SEEK_TESTS"
-
-pcm_test_deps=$(map 'echo ${v%_*}_decoder $v' $(filter pcm_* $ENCODER_LIST))
-=======
-ALL_TESTS="$LAVF_TESTS $LAVFI_TESTS $SEEK_TESTS"
->>>>>>> f919cc7d
+ALL_TESTS="$LAVF_FATE_TESTS $LAVF_TESTS $LAVFI_TESTS $SEEK_TESTS"
 
 for n in $COMPONENT_LIST; do
     v=$(toupper ${n%s})_LIST
@@ -3751,12 +3736,7 @@
                                      $ALL_COMPONENTS    \
 
 cat >>config.mak <<EOF
-<<<<<<< HEAD
-ACODEC_TESTS=$(print_enabled -n _test $ACODEC_TESTS)
-VCODEC_TESTS=$(print_enabled -n _test $VCODEC_TESTS)
 LAVF_FATE_TESTS=$(print_enabled -n _test $LAVF_FATE_TESTS)
-=======
->>>>>>> f919cc7d
 LAVF_TESTS=$(print_enabled   -n _test $LAVF_TESTS)
 LAVFI_TESTS=$(print_enabled  -n _test $LAVFI_TESTS)
 SEEK_TESTS=$(print_enabled   -n _test $SEEK_TESTS)
