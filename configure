--- conflicted
+++ resolved
@@ -180,11 +180,8 @@
   --enable-libfaac         enable FAAC support via libfaac [no]
   --enable-libfreetype     enable libfreetype [no]
   --enable-libgsm          enable GSM support via libgsm [no]
-<<<<<<< HEAD
+  --enable-libilbc         enable iLBC de/encoding via libilbc [no]
   --enable-libmodplug      enable ModPlug via libmodplug [no]
-=======
-  --enable-libilbc         enable iLBC de/encoding via libilbc [no]
->>>>>>> 4cc2920d
   --enable-libmp3lame      enable MP3 encoding via libmp3lame [no]
   --enable-libnut          enable NUT (de)muxing via libnut,
                            native (de)muxer exists [no]
@@ -1055,11 +1052,8 @@
     libfaac
     libfreetype
     libgsm
-<<<<<<< HEAD
+    libilbc
     libmodplug
-=======
-    libilbc
->>>>>>> 4cc2920d
     libmp3lame
     libnut
     libopencore_amrnb
@@ -1597,12 +1591,9 @@
 libgsm_encoder_deps="libgsm"
 libgsm_ms_decoder_deps="libgsm"
 libgsm_ms_encoder_deps="libgsm"
-<<<<<<< HEAD
-libmodplug_demuxer_deps="libmodplug"
-=======
 libilbc_decoder_deps="libilbc"
 libilbc_encoder_deps="libilbc"
->>>>>>> 4cc2920d
+libmodplug_demuxer_deps="libmodplug"
 libmp3lame_encoder_deps="libmp3lame"
 libopencore_amrnb_decoder_deps="libopencore_amrnb"
 libopencore_amrnb_encoder_deps="libopencore_amrnb"
@@ -3269,11 +3260,8 @@
 enabled libfaac    && require2 libfaac "stdint.h faac.h" faacEncGetVersion -lfaac
 enabled libfreetype && require_pkg_config freetype2 "ft2build.h freetype/freetype.h" FT_Init_FreeType
 enabled libgsm     && require  libgsm gsm/gsm.h gsm_create -lgsm
-<<<<<<< HEAD
+enabled libilbc    && require  libilbc ilbc.h WebRtcIlbcfix_InitDecode -lilbc
 enabled libmodplug && require  libmodplug libmodplug/modplug.h ModPlug_Load -lmodplug
-=======
-enabled libilbc    && require  libilbc ilbc.h WebRtcIlbcfix_InitDecode -lilbc
->>>>>>> 4cc2920d
 enabled libmp3lame && require  "libmp3lame >= 3.98.3" lame/lame.h lame_set_VBR_quality -lmp3lame
 enabled libnut     && require  libnut libnut.h nut_demuxer_init -lnut
 enabled libopencore_amrnb  && require libopencore_amrnb opencore-amrnb/interf_dec.h Decoder_Interface_init -lopencore-amrnb
@@ -3536,16 +3524,12 @@
 
 enabled asm || { arch=c; disable $ARCH_LIST $ARCH_EXT_LIST; }
 
-<<<<<<< HEAD
 if test $target_os = "haiku"; then
     disable memalign
     disable posix_memalign
 fi
 
-! enabled_any memalign posix_memalign &&
-=======
 ! enabled_any memalign posix_memalign aligned_malloc &&
->>>>>>> 4cc2920d
     enabled_any $need_memalign && enable memalign_hack
 
 # add_dep lib dep
@@ -3651,11 +3635,8 @@
 echo "libdc1394 support         ${libdc1394-no}"
 echo "libfaac enabled           ${libfaac-no}"
 echo "libgsm enabled            ${libgsm-no}"
-<<<<<<< HEAD
+echo "libilbc enabled           ${libilbc-no}"
 echo "libmodplug enabled        ${libmodplug-no}"
-=======
-echo "libilbc enabled           ${libilbc-no}"
->>>>>>> 4cc2920d
 echo "libmp3lame enabled        ${libmp3lame-no}"
 echo "libnut enabled            ${libnut-no}"
 echo "libopencore-amrnb support ${libopencore_amrnb-no}"
