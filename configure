--- conflicted
+++ resolved
@@ -3180,12 +3180,8 @@
             -Wall)                echo -W4 -wd4244 -wd4127 -wd4018 -wd4389     \
                                        -wd4146 -wd4057 -wd4204 -wd4706 -wd4305 \
                                        -wd4152 -wd4324 -we4013 -wd4100 -wd4214 \
-<<<<<<< HEAD
                                        -wd4554 \
-                                       -wd4273 ;;
-=======
                                        -wd4273 -wd4701 ;;
->>>>>>> b0bfd09f
         esac
     done
 }
