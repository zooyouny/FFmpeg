--- conflicted
+++ resolved
@@ -340,17 +340,13 @@
     int64_t ts_offset;
 } InputFile;
 
-<<<<<<< HEAD
 #if HAVE_TERMIOS_H
 
 /* init terminal so that we can grab keys */
 static struct termios oldtty;
 #endif
 
-static AVInputStream *input_streams = NULL;
-=======
 static InputStream *input_streams = NULL;
->>>>>>> bda168d2
 static int         nb_input_streams = 0;
 static InputFile   *input_files   = NULL;
 static int         nb_input_files   = 0;
@@ -3407,30 +3403,20 @@
 
         switch (dec->codec_type) {
         case AVMEDIA_TYPE_AUDIO:
-<<<<<<< HEAD
-            input_codecs[nb_input_codecs-1] = avcodec_find_decoder_by_name(audio_codec_name);
-            if(!input_codecs[nb_input_codecs-1])
-                input_codecs[nb_input_codecs-1] = avcodec_find_decoder(dec->codec_id);
-            set_context_opts(dec, avcodec_opts[AVMEDIA_TYPE_AUDIO], AV_OPT_FLAG_AUDIO_PARAM | AV_OPT_FLAG_DECODING_PARAM, input_codecs[nb_input_codecs-1]);
-=======
             ist->dec = avcodec_find_decoder_by_name(audio_codec_name);
+            if(!ist->dec)
+                ist->dec = avcodec_find_decoder(dec->codec_id);
             set_context_opts(dec, avcodec_opts[AVMEDIA_TYPE_AUDIO], AV_OPT_FLAG_AUDIO_PARAM | AV_OPT_FLAG_DECODING_PARAM, ist->dec);
->>>>>>> bda168d2
             channel_layout    = dec->channel_layout;
             audio_sample_fmt  = dec->sample_fmt;
             if(audio_disable)
                 st->discard= AVDISCARD_ALL;
             break;
         case AVMEDIA_TYPE_VIDEO:
-<<<<<<< HEAD
-            input_codecs[nb_input_codecs-1] = avcodec_find_decoder_by_name(video_codec_name);
-            if(!input_codecs[nb_input_codecs-1])
-                input_codecs[nb_input_codecs-1] = avcodec_find_decoder(dec->codec_id);
-            set_context_opts(dec, avcodec_opts[AVMEDIA_TYPE_VIDEO], AV_OPT_FLAG_VIDEO_PARAM | AV_OPT_FLAG_DECODING_PARAM, input_codecs[nb_input_codecs-1]);
-=======
-            ist->dec = avcodec_find_decoder_by_name(video_codec_name);
+            ist->dec= avcodec_find_decoder_by_name(video_codec_name);
+            if(!ist->dec)
+                ist->dec = avcodec_find_decoder(dec->codec_id);
             set_context_opts(dec, avcodec_opts[AVMEDIA_TYPE_VIDEO], AV_OPT_FLAG_VIDEO_PARAM | AV_OPT_FLAG_DECODING_PARAM, ist->dec);
->>>>>>> bda168d2
             rfps      = ic->streams[i]->r_frame_rate.num;
             rfps_base = ic->streams[i]->r_frame_rate.den;
             if (dec->lowres) {
@@ -3458,13 +3444,9 @@
         case AVMEDIA_TYPE_DATA:
             break;
         case AVMEDIA_TYPE_SUBTITLE:
-<<<<<<< HEAD
-            input_codecs[nb_input_codecs-1] = avcodec_find_decoder_by_name(subtitle_codec_name);
-            if(!input_codecs[nb_input_codecs-1])
-                input_codecs[nb_input_codecs-1] = avcodec_find_decoder(dec->codec_id);
-=======
             ist->dec = avcodec_find_decoder_by_name(subtitle_codec_name);
->>>>>>> bda168d2
+            if(!ist->dec)
+                ist->dec = avcodec_find_decoder(dec->codec_id);
             if(subtitle_disable)
                 st->discard = AVDISCARD_ALL;
             break;
@@ -4010,17 +3992,13 @@
 
     oc->preload= (int)(mux_preload*AV_TIME_BASE);
     oc->max_delay= (int)(mux_max_delay*AV_TIME_BASE);
-<<<<<<< HEAD
-    oc->loop_output = loop_output;
 
     set_context_opts(oc, avformat_opts, AV_OPT_FLAG_ENCODING_PARAM, NULL);
-=======
     if (loop_output >= 0) {
         av_log(NULL, AV_LOG_WARNING, "-loop_output is deprecated, use -loop\n");
         oc->loop_output = loop_output;
     }
     oc->flags |= AVFMT_FLAG_NONBLOCK;
->>>>>>> bda168d2
 
     frame_rate    = (AVRational){0, 0};
     frame_width   = 0;
