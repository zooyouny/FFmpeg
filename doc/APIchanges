--- conflicted
+++ resolved
@@ -15,7 +15,6 @@
 
 API changes, most recent first:
 
-<<<<<<< HEAD
 2013-01-17 - a1a707f - lavf 54.61.100
   Add av_codec_get_tag2().
 
@@ -138,11 +137,10 @@
 
 2012-03-26 - a67d9cf - lavfi 2.66.100
   Add avfilter_fill_frame_from_{audio_,}buffer_ref() functions.
-=======
+
 2013-xx-xx - xxxxxxx - lavfi 3.4.0 - avfiltergraph.h
   Add resample_lavr_opts to AVFilterGraph for setting libavresample options
   for auto-inserted resample filters.
->>>>>>> 9f122356
 
 2013-xx-xx - xxxxxxx - lavu 52.7.0 - dict.h
   Add av_dict_parse_string() to set multiple key/value pairs at once from a
