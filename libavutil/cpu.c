--- conflicted
+++ resolved
@@ -20,34 +20,33 @@
 #include "config.h"
 #include "opt.h"
 
-<<<<<<< HEAD
+#if HAVE_SCHED_GETAFFINITY
+#ifndef _GNU_SOURCE
+# define _GNU_SOURCE
+#endif
+#include <sched.h>
+#endif
+#if HAVE_GETPROCESSAFFINITYMASK
+#include <windows.h>
+#endif
+#if HAVE_SYSCTL
+#if HAVE_SYS_PARAM_H
+#include <sys/param.h>
+#endif
+#include <sys/types.h>
+#include <sys/param.h>
+#include <sys/sysctl.h>
+#endif
+#if HAVE_SYSCONF
+#include <unistd.h>
+#endif
+
 static int flags, checked;
 
 void av_force_cpu_flags(int arg){
     flags   = arg;
     checked = arg != -1;
 }
-=======
-#if HAVE_SCHED_GETAFFINITY
-#define _GNU_SOURCE
-#include <sched.h>
-#endif
-#if HAVE_GETPROCESSAFFINITYMASK
-#include <windows.h>
-#endif
-#if HAVE_SYSCTL
-#if HAVE_SYS_PARAM_H
-#include <sys/param.h>
-#endif
-#include <sys/types.h>
-#include <sys/sysctl.h>
-#endif
-#if HAVE_SYSCONF
-#include <unistd.h>
-#endif
-
-static int cpuflags_mask = -1, checked;
->>>>>>> 2a6eaeaa
 
 int av_get_cpu_flags(void)
 {
@@ -133,7 +132,6 @@
     return flags & INT_MAX;
 }
 
-<<<<<<< HEAD
 int av_parse_cpu_caps(unsigned *flags, const char *s)
 {
         static const AVOption cpuflags_opts[] = {
@@ -196,7 +194,7 @@
 
     return av_opt_eval_flags(&pclass, &cpuflags_opts[0], s, flags);
 }
-=======
+
 int av_cpu_count(void)
 {
     int ret, nb_cpus = 1;
@@ -230,7 +228,6 @@
     return nb_cpus;
 }
 
->>>>>>> 2a6eaeaa
 #ifdef TEST
 
 #include <stdio.h>
