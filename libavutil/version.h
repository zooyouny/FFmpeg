/*
 * copyright (c) 2003 Fabrice Bellard
 *
 * This file is part of FFmpeg.
 *
 * FFmpeg is free software; you can redistribute it and/or
 * modify it under the terms of the GNU Lesser General Public
 * License as published by the Free Software Foundation; either
 * version 2.1 of the License, or (at your option) any later version.
 *
 * FFmpeg is distributed in the hope that it will be useful,
 * but WITHOUT ANY WARRANTY; without even the implied warranty of
 * MERCHANTABILITY or FITNESS FOR A PARTICULAR PURPOSE.  See the GNU
 * Lesser General Public License for more details.
 *
 * You should have received a copy of the GNU Lesser General Public
 * License along with FFmpeg; if not, write to the Free Software
 * Foundation, Inc., 51 Franklin Street, Fifth Floor, Boston, MA 02110-1301 USA
 */

#ifndef AVUTIL_VERSION_H
#define AVUTIL_VERSION_H

#include "avutil.h"

/**
 * @file
 * @ingroup lavu
 * Libavutil version macros
 */

/**
 * @defgroup lavu_ver Version and Build diagnostics
 *
 * Macros and function useful to check at compiletime and at runtime
 * which version of libavutil is in use.
 *
 * @{
 */

#define LIBAVUTIL_VERSION_MAJOR 51
<<<<<<< HEAD
#define LIBAVUTIL_VERSION_MINOR 73
#define LIBAVUTIL_VERSION_MICRO 101
=======
#define LIBAVUTIL_VERSION_MINOR 41
#define LIBAVUTIL_VERSION_MICRO  1
>>>>>>> ab35ec29

#define LIBAVUTIL_VERSION_INT   AV_VERSION_INT(LIBAVUTIL_VERSION_MAJOR, \
                                               LIBAVUTIL_VERSION_MINOR, \
                                               LIBAVUTIL_VERSION_MICRO)
#define LIBAVUTIL_VERSION       AV_VERSION(LIBAVUTIL_VERSION_MAJOR,     \
                                           LIBAVUTIL_VERSION_MINOR,     \
                                           LIBAVUTIL_VERSION_MICRO)
#define LIBAVUTIL_BUILD         LIBAVUTIL_VERSION_INT

#define LIBAVUTIL_IDENT         "Lavu" AV_STRINGIFY(LIBAVUTIL_VERSION)

/**
 * @}
 *
 * @defgroup depr_guards Deprecation guards
 * FF_API_* defines may be placed below to indicate public API that will be
 * dropped at a future version bump. The defines themselves are not part of
 * the public API and may change, break or disappear at any time.
 *
 * @{
 */

#ifndef FF_API_OLD_EVAL_NAMES
#define FF_API_OLD_EVAL_NAMES           (LIBAVUTIL_VERSION_MAJOR < 52)
#endif
#ifndef FF_API_GET_BITS_PER_SAMPLE_FMT
#define FF_API_GET_BITS_PER_SAMPLE_FMT (LIBAVUTIL_VERSION_MAJOR < 52)
#endif
#ifndef FF_API_FIND_OPT
#define FF_API_FIND_OPT                 (LIBAVUTIL_VERSION_MAJOR < 52)
#endif
#ifndef FF_API_AV_FIFO_PEEK
#define FF_API_AV_FIFO_PEEK             (LIBAVUTIL_VERSION_MAJOR < 52)
#endif
#ifndef FF_API_OLD_AVOPTIONS
#define FF_API_OLD_AVOPTIONS            (LIBAVUTIL_VERSION_MAJOR < 52)
#endif
#ifndef FF_API_OLD_TC_ADJUST_FRAMENUM
#define FF_API_OLD_TC_ADJUST_FRAMENUM   (LIBAVUTIL_VERSION_MAJOR < 52)
#endif

/**
 * @}
 */

#endif /* AVUTIL_VERSION_H */
<|MERGE_RESOLUTION|>--- conflicted
+++ resolved
@@ -39,13 +39,8 @@
  */
 
 #define LIBAVUTIL_VERSION_MAJOR 51
-<<<<<<< HEAD
 #define LIBAVUTIL_VERSION_MINOR 73
-#define LIBAVUTIL_VERSION_MICRO 101
-=======
-#define LIBAVUTIL_VERSION_MINOR 41
-#define LIBAVUTIL_VERSION_MICRO  1
->>>>>>> ab35ec29
+#define LIBAVUTIL_VERSION_MICRO 102
 
 #define LIBAVUTIL_VERSION_INT   AV_VERSION_INT(LIBAVUTIL_VERSION_MAJOR, \
                                                LIBAVUTIL_VERSION_MINOR, \
